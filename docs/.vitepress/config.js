--- conflicted
+++ resolved
@@ -3,73 +3,6 @@
 
 export default withMermaid(
     defineConfig({
-<<<<<<< HEAD
-    title: 'GeneralsHub',
-    description: 'C&C Launcher Documentation',
-    // Use a root base during local development so vitepress dev serves at '/'
-    // and only use the '/wiki/' base for production (GitHub Pages).
-    base: (process.env.NODE_ENV === 'production' || process.env.GITHUB_ACTIONS === 'true') ? '/wiki/' : '/',
-
-    head: [
-        ['link', { rel: 'icon', href: '/assets/icon.png' }]
-    ],
-
-    themeConfig: {
-        logo: './assets/logo.png',
-
-        nav: [
-            { text: 'Home', link: '/' },
-            { text: 'Get Started', link: '/onboarding' },
-            { text: 'Architecture', link: '/architecture' },
-            { text: 'Flowcharts', link: '/FlowCharts/' }
-        ],
-
-        sidebar: [
-            {
-                text: 'Getting Started',
-                items: [
-                    { text: 'Introduction', link: '/' },
-                    { text: 'Developer Onboarding', link: '/onboarding' },
-                    { text: 'Architecture Overview', link: '/architecture' }
-                ]
-            },
-            {
-                text: 'Converters',
-                items: [
-                    { text: 'Overview', link: '/dev/converters/' },
-                    { text: 'Boolean Converters', link: '/dev/converters/bool-converters' },
-                    { text: 'Null Converters', link: '/dev/converters/null-converters' },
-                    { text: 'String Converters', link: '/dev/converters/string-converters' },
-                    { text: 'Color Converters', link: '/dev/converters/color-converters' },
-                    { text: 'Profile Converters', link: '/dev/converters/profile-converters' },
-                    { text: 'Enum Converters', link: '/dev/converters/enum-converters' },
-                    { text: 'Navigation Converters', link: '/dev/converters/navigation-converters' },
-                    { text: 'Data Type Converters', link: '/dev/converters/data-type-converters' }
-                ]
-            },
-            {
-                text: 'System Flowcharts',
-                items: [
-                    { text: 'Overview', link: '/FlowCharts/' },
-                    { text: 'Game Detection', link: '/FlowCharts/Detection-Flow' },
-                    { text: 'Content Discovery', link: '/FlowCharts/Discovery-Flow' },
-                    { text: 'Content Resolution', link: '/FlowCharts/Resolution-Flow' },
-                    { text: 'Content Acquisition', link: '/FlowCharts/Acquisition-Flow' },
-                    { text: 'Workspace Assembly', link: '/FlowCharts/Assembly-Flow' },
-                    { text: 'Manifest Creation', link: '/FlowCharts/Manifest-Creation-Flow' },
-                    { text: 'Complete User Flow', link: '/FlowCharts/Complete-User-Flow' }
-                ]
-            }
-        ],
-
-        socialLinks: [
-            { icon: 'github', link: 'https://github.com/community-outpost/GenHub' }
-        ],
-
-        footer: {
-            message: 'GeneralsHub Docs',
-            copyright: '© 2025 GeneralsHub'
-=======
         title: 'GeneralsHub',
         description: 'C&C Launcher Documentation',
         base:
@@ -77,14 +10,14 @@
             process.env.GITHUB_ACTIONS === 'true'
                 ? '/wiki/'
                 : '/',
-        
+
         head: [
             ['link', { rel: 'icon', href: '/assets/icon.png' }]
         ],
-        
+
         themeConfig: {
             logo: './assets/logo.png',
-            
+
             nav: [
                 { text: 'Home', link: '/' },
                 { text: 'Get Started', link: '/onboarding' },
@@ -93,7 +26,7 @@
                 { text: 'API Reference', link: '/dev/index' },
                 { text: 'Flowcharts', link: '/FlowCharts/' }
             ],
-            
+
             sidebar: [
                 {
                     text: 'Getting Started',
@@ -115,6 +48,20 @@
                         { text: 'Workspace', link: '/features/workspace' },
                         { text: 'Launching', link: '/features/launching' },
                         { text: 'GameProfiles System', link: '/features/gameprofiles' }
+                    ]
+                },
+                {
+                    text: 'Converters',
+                    items: [
+                        { text: 'Overview', link: '/dev/converters/' },
+                        { text: 'Boolean Converters', link: '/dev/converters/bool-converters' },
+                        { text: 'Null Converters', link: '/dev/converters/null-converters' },
+                        { text: 'String Converters', link: '/dev/converters/string-converters' },
+                        { text: 'Color Converters', link: '/dev/converters/color-converters' },
+                        { text: 'Profile Converters', link: '/dev/converters/profile-converters' },
+                        { text: 'Enum Converters', link: '/dev/converters/enum-converters' },
+                        { text: 'Navigation Converters', link: '/dev/converters/navigation-converters' },
+                        { text: 'Data Type Converters', link: '/dev/converters/data-type-converters' }
                     ]
                 },
                 {
@@ -141,17 +88,17 @@
                     ]
                 }
             ],
-            
+
             socialLinks: [
                 { icon: 'github', link: 'https://github.com/community-outpost/GenHub' }
             ],
-            
+
             footer: {
                 message: 'GeneralsHub Docs',
                 copyright: '© 2025 GeneralsHub'
             }
         },
-        
+
         // Mermaid configuration
         mermaid: {
             theme: 'default',
@@ -164,17 +111,15 @@
                 tertiaryColor: '#1e90ff'
             }
         },
-        
+
         // Optional: Configure mermaid for dark mode
         mermaidPlugin: {
             class: 'mermaid my-class'
->>>>>>> f9b066f4
         }
-    },
+    }),
 
     // Mermaid configuration
-    mermaid: {
+    {
         theme: 'default'
     }
-})
 )