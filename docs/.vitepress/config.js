import { defineConfig } from 'vitepress'
import { withMermaid } from 'vitepress-plugin-mermaid'

export default withMermaid(
    defineConfig({
        title: 'GeneralsHub',
        description: 'C&C Launcher Documentation',
        base:
            process.env.NODE_ENV === 'production' ||
            process.env.GITHUB_ACTIONS === 'true'
                ? '/wiki/'
                : '/',
        
        head: [
            ['link', { rel: 'icon', href: '/assets/icon.png' }]
        ],
        
        themeConfig: {
            logo: './assets/logo.png',
            
            nav: [
                { text: 'Home', link: '/' },
                { text: 'Get Started', link: '/onboarding' },
                { text: 'Architecture', link: '/architecture' },
                { text: 'Features', link: '/features/index' },
                { text: 'API Reference', link: '/dev/index' },
                { text: 'Flowcharts', link: '/FlowCharts/' }
            ],
            
            sidebar: [
                {
                    text: 'Getting Started',
                    items: [
                        { text: 'Introduction', link: '/' },
                        { text: 'Developer Onboarding', link: '/onboarding' },
                        { text: 'Architecture Overview', link: '/architecture' }
                    ]
                },
                {
<<<<<<< HEAD
                    text: 'Features',
                    items: [
                        { text: 'Overview', link: '/features/index' },
                        { text: 'App Update', link: '/features/app-update' },
                        { text: 'Content System', link: '/features/content' },
                        { text: 'Manifest Service', link: '/features/manifest' },
                        { text: 'Storage & CAS', link: '/features/storage' },
                        { text: 'Validation', link: '/features/validation' },
                        { text: 'Workspace', link: '/features/workspace' },
                        { text: 'Launching', link: '/features/launching' },
                        { text: 'GameProfiles System', link: '/features/gameprofiles' }
                    ]
                },
                {
                    text: 'API Reference',
                    items: [
                        { text: 'Overview', link: '/dev/index' },
                        { text: 'Result Pattern', link: '/dev/result-pattern' },
                        { text: 'Constants', link: '/dev/constants' },
                        { text: 'Models', link: '/dev/models' },
                        { text: 'Content Manifest', link: '/dev/content-manifest' }
=======
                    text: 'Development',
                    items: [
                        { text: 'Constants API Reference', link: '/dev/constants' },
                        { text: 'Manifest ID System', link: '/dev/manifest-id-system' }
>>>>>>> 583fb30a
                    ]
                },
                {
                    text: 'System Flowcharts',
                    items: [
                        { text: 'Overview', link: '/FlowCharts/' },
                        { text: 'Game Detection', link: '/FlowCharts/Detection-Flow' },
                        { text: 'Content Discovery', link: '/FlowCharts/Discovery-Flow' },
                        { text: 'Content Resolution', link: '/FlowCharts/Resolution-Flow' },
                        { text: 'Content Acquisition', link: '/FlowCharts/Acquisition-Flow' },
                        { text: 'Workspace Assembly', link: '/FlowCharts/Assembly-Flow' },
                        { text: 'Manifest Creation', link: '/FlowCharts/Manifest-Creation-Flow' },
                        { text: 'Complete User Flow', link: '/FlowCharts/Complete-User-Flow' }
                    ]
                }
            ],
            
            socialLinks: [
                { icon: 'github', link: 'https://github.com/community-outpost/GenHub' }
            ],
            
            footer: {
                message: 'GeneralsHub Docs',
                copyright: '© 2025 GeneralsHub'
            }
        },
        
        // Mermaid configuration
        mermaid: {
            theme: 'default',
            themeVariables: {
                primaryColor: '#7c3aed',
                primaryTextColor: '#fff',
                primaryBorderColor: '#6b46c1',
                lineColor: '#5f5f5f',
                secondaryColor: '#2ed573',
                tertiaryColor: '#1e90ff'
            }
        },
        
        // Optional: Configure mermaid for dark mode
        mermaidPlugin: {
            class: 'mermaid my-class'
        }
    })
)<|MERGE_RESOLUTION|>--- conflicted
+++ resolved
@@ -37,7 +37,6 @@
                     ]
                 },
                 {
-<<<<<<< HEAD
                     text: 'Features',
                     items: [
                         { text: 'Overview', link: '/features/index' },
@@ -58,13 +57,8 @@
                         { text: 'Result Pattern', link: '/dev/result-pattern' },
                         { text: 'Constants', link: '/dev/constants' },
                         { text: 'Models', link: '/dev/models' },
-                        { text: 'Content Manifest', link: '/dev/content-manifest' }
-=======
-                    text: 'Development',
-                    items: [
-                        { text: 'Constants API Reference', link: '/dev/constants' },
+                        { text: 'Content Manifest', link: '/dev/content-manifest' },
                         { text: 'Manifest ID System', link: '/dev/manifest-id-system' }
->>>>>>> 583fb30a
                     ]
                 },
                 {
