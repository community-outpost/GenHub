# Constants Reference

This document provides comprehensive documentation for all constants used throughout the GenHub application. Constants are defined in static classes within the `GenHub.Core.Constants` namespace and follow StyleCop conventions.

## Overview

GenHub uses a centralized constants system to ensure consistency across the application. Constants are organized into logical groups for better maintainability and consistency.

---

## ApiConstants Class

API and network related constants.

### User Agents

- `DefaultUserAgent`: Default user agent string for HTTP requests (constructed as `"GenHub/1.0"` from `AppConstants.ApplicationName` and `AppConstants.Version`)

### GitHub

- `GitHubDomain`: GitHub domain name (`"github.com"`)
- `GitHubUrlRegexPattern`: Regex pattern for parsing repository URLs  
  (`@"^https://github\.com/(?<owner>[^/]+)/(?<repo>[^/]+)(?:/releases/tag/(?<tag>[^/]+))?"`)

<<<<<<< HEAD
---
=======
### UriConstants

URI scheme constants for handling different types of URIs and paths.

- `AvarUriScheme`: URI scheme for Avalonia embedded resources (`"avares://"`)
- `HttpUriScheme`: HTTP URI scheme (`"http://"`)
- `HttpsUriScheme`: HTTPS URI scheme (`"https://"`)
- `GeneralsIconUri`: Icon URI for Generals game type (`"avares://GenHub/Assets/Icons/generals-icon.png"`)
- `ZeroHourIconUri`: Icon URI for Zero Hour game type (`"avares://GenHub/Assets/Icons/zerohour-icon.png"`)
- `DefaultIconUri`: Default icon URI for unknown game types (`"avares://GenHub/Assets/Icons/generalshub-icon.png"`)

### AppConstants
>>>>>>> f2492e7f

## AppConstants Class

Application-wide constants for GenHub.

| Constant | Value | Description |
|----------|-------|-------------|
| `ApplicationName` | `"GenHub"` | Application name |
| `Version` | `"1.0"` | Current version of GenHub |
| `DefaultTheme` | `Theme.Dark` | Default UI theme |
| `DefaultThemeName` | `"Dark"` | Default theme name as string |
| `DefaultUserAgent` | `"GenHub/1.0"` | Default user agent string |

---

## CasDefaults Class

Default values and limits for Content-Addressable Storage (CAS).

| Constant | Value | Description |
|----------|-------|-------------|
| `MaxCacheSizeBytes` | `53687091200` (50GB) | Default maximum cache size |
| `DefaultMaxCacheSizeGB` | `50` | Default maximum cache size in gigabytes |
| `MaxConcurrentOperations` | `4` | Default maximum concurrent CAS operations |
| `GcGracePeriodDays` | `7` | Default garbage collection grace period in days |

---

## ConfigurationKeys Class

Configuration key constants for `appsettings.json` and environment variables.

### Workspace Configuration
- `WorkspaceDefaultPath`: `"GenHub:Workspace:DefaultPath"`
- `WorkspaceDefaultStrategy`: `"GenHub:Workspace:DefaultStrategy"`

### Cache Configuration
- `CacheDefaultPath`: `"GenHub:Cache:DefaultPath"`

### UI Configuration
- `UiDefaultTheme`: `"GenHub:UI:DefaultTheme"`
- `UiDefaultWindowWidth`: `"GenHub:UI:DefaultWindowWidth"`
- `UiDefaultWindowHeight`: `"GenHub:UI:DefaultWindowHeight"`

### Downloads Configuration
- `DownloadsDefaultTimeoutSeconds`: `"GenHub:Downloads:DefaultTimeoutSeconds"`
- `DownloadsDefaultUserAgent`: `"GenHub:Downloads:DefaultUserAgent"`
- `DownloadsDefaultMaxConcurrent`: `"GenHub:Downloads:DefaultMaxConcurrent"`
- `DownloadsDefaultBufferSize`: `"GenHub:Downloads:DefaultBufferSize"`

### Downloads Policy Configuration
- `DownloadsPolicyMinConcurrent`: `"GenHub:Downloads:Policy:MinConcurrent"`
- `DownloadsPolicyMaxConcurrent`: `"GenHub:Downloads:Policy:MaxConcurrent"`
- `DownloadsPolicyMinTimeoutSeconds`: `"GenHub:Downloads:Policy:MinTimeoutSeconds"`
- `DownloadsPolicyMaxTimeoutSeconds`: `"GenHub:Downloads:Policy:MaxTimeoutSeconds"`
- `DownloadsPolicyMinBufferSizeBytes`: `"GenHub:Downloads:Policy:MinBufferSizeBytes"`
- `DownloadsPolicyMaxBufferSizeBytes`: `"GenHub:Downloads:Policy:MaxBufferSizeBytes"`

### App Data Configuration
- `AppDataPath`: `"GenHub:AppDataPath"`

---

## ConversionConstants Class

Constants for unit conversions used throughout the application.

- `BytesPerKilobyte`: 1024  
- `BytesPerMegabyte`: 1048576  
- `BytesPerGigabyte`: 1073741824  

---

<<<<<<< HEAD
## DirectoryNames Class
=======
#### Color Conversion Constants

- `LuminanceRedCoefficient`: Coefficient for red channel in luminance calculation (0.299)
- `LuminanceGreenCoefficient`: Coefficient for green channel in luminance calculation (0.587)
- `LuminanceBlueCoefficient`: Coefficient for blue channel in luminance calculation (0.114)
- `BrightnessThreshold`: Threshold value for determining if a color is light or dark (0.5)

### DirectoryNames
>>>>>>> f2492e7f

Directory names used for organizing content storage.

| Constant | Value | Description |
|----------|-------|-------------|
| `Data` | `"Data"` | Directory for content data |
| `Cache` | `"Cache"` | Directory for cache files |
| `CasPool` | `"cas-pool"` | Directory for CAS pool |
| `Temp` | `"Temp"` | Directory for temporary files |
| `Logs` | `"Logs"` | Directory for log files |
| `Backups` | `"Backups"` | Directory for backup files |

---

## DownloadDefaults Class

Default values and limits for download operations.

- `BufferSizeBytes`: 81920  
- `BufferSizeKB`: 80.0  
- `MinBufferSizeKB`: 4.0  
- `MaxBufferSizeKB`: 1024.0  
- `MaxConcurrentDownloads`: 3  
- `MaxRetryAttempts`: 3  
- `TimeoutSeconds`: 600  

---

## FileTypes Class

File and directory name constants to prevent typos and ensure consistency.

### Manifest Files

| Constant | Value | Description |
|----------|-------|-------------|
| `ManifestsDirectory` | `"Manifests"` | Directory for manifest files |
| `ManifestFilePattern` | `"*.manifest.json"` | File pattern for manifest files |
| `ManifestFileExtension` | `".manifest.json"` | File extension for manifest files |

### JSON Files

| Constant | Value | Description |
|----------|-------|-------------|
| `JsonFileExtension` | `".json"` | File extension for JSON files |
| `JsonFilePattern` | `"*.json"` | File pattern for JSON files |
| `SettingsFileName` | `"settings.json"` | Default settings file name |

---

## ManifestConstants Class

Constants related to manifest ID generation, validation, and file operations.

### Manifest ID Generation

| Constant | Value | Description |
|----------|-------|-------------|
| `DefaultManifestSchemaVersion` | `1` | Default manifest schema version |
| `PublisherContentIdPrefix` | `"publisher"` | Prefix for publisher content IDs |
| `BaseGameIdPrefix` | `"basegame"` | Prefix for base game IDs |
| `SimpleIdPrefix` | `"simple"` | Prefix for simple test IDs |

### Manifest Validation

| Constant | Value | Description |
|----------|-------|-------------|
| `MaxManifestIdLength` | `256` | Maximum length for manifest IDs |
| `MinManifestIdLength` | `3` | Minimum length for manifest IDs |
| `MaxManifestSegments` | `5` | Maximum number of segments in manifest ID |
| `MinManifestSegments` | `1` | Minimum number of segments in manifest ID |

### Manifest ID Regex Patterns

| Constant | Description |
|----------|-------------|
| `PublisherIdRegexPattern` | Regex for publisher content IDs |
| `GameInstallationIdRegexPattern` | Regex for base game IDs |
| `SimpleIdRegexPattern` | Regex for simple IDs |

**Publisher Content ID Pattern:**

```regex
^(?:[a-zA-Z0-9\-]+\.)+[a-zA-Z0-9\-]+$
```

---

## IoConstants Class

- `DefaultFileBufferSize`: 4096  

---

## ProcessConstants Class

Process and system constants.

### Exit Codes

- `ExitCodeSuccess`: 0

### Windows API Constants

- `SW_RESTORE`: 9  
- `SW_SHOW`: 5  
- `SW_MINIMIZE`: 6  
- `SW_MAXIMIZE`: 3  

---

## StorageConstants Class

Storage and CAS (Content-Addressable Storage) related constants.

### CAS Retry Constants

| Constant | Value | Description |
|----------|-------|-------------|
| `MaxRetries` | `10` | Maximum retry attempts for CAS operations |
| `RetryDelayMs` | `100` | Delay between retry attempts (ms) |
| `MaxRetryDelayMs` | `5000` | Maximum delay for exponential backoff (ms) |

### CAS Directory Structure

| Constant | Value | Description |
|----------|-------|-------------|
| `ObjectsDirectory` | `"objects"` | Directory for CAS objects |
| `LocksDirectory` | `"locks"` | Directory for CAS locks |

### CAS Maintenance

- `AutoGcIntervalDays`: 1  

---

## TimeIntervals Class

- `UpdaterTimeout`: 10 minutes  
- `DownloadTimeout`: 30 minutes  
- `NotificationHideDelay`: 3000ms  

---

## UiConstants Class

- `DefaultWindowWidth`: 1200  
- `DefaultWindowHeight`: 800  

<<<<<<< HEAD
---
=======
#### Status Colors

- `StatusSuccessColor`: Color used to indicate success or positive status (`"#4CAF50"`)
- `StatusErrorColor`: Color used to indicate error or negative status (`"#F44336"`)

### ValidationLimits
>>>>>>> f2492e7f

## ValidationLimits Class

- `MinConcurrentDownloads`: 1  
- `MaxConcurrentDownloads`: 10  
- `MinDownloadTimeoutSeconds`: 30  
- `MaxDownloadTimeoutSeconds`: 3600  
- `MinDownloadBufferSizeBytes`: 4096  
- `MaxDownloadBufferSizeBytes`: 1048576  

---

## Usage Examples

### Application Configuration

```csharp
using GenHub.Core.Constants;

// Build user agent string
var userAgent = AppConstants.DefaultUserAgent; // "GenHub/1.0"

// Get application info
var appName = AppConstants.ApplicationName;
var version = AppConstants.Version;
```

### Directory Operations

```csharp
using GenHub.Core.Constants;

// Build standard directory paths
var dataPath = Path.Combine(basePath, DirectoryNames.Data);
var cachePath = Path.Combine(basePath, DirectoryNames.Cache);
var tempPath = Path.Combine(basePath, DirectoryNames.Temp);
var casPoolPath = Path.Combine(
    Environment.GetFolderPath(Environment.SpecialFolder.ApplicationData),
    AppConstants.ApplicationName,
    DirectoryNames.CasPool);
```

### File Type Validation

```csharp
using GenHub.Core.Constants;

// Check file types
if (fileName.EndsWith(FileTypes.ManifestFileExtension))
{
    // Handle manifest file
}
else if (fileName.EndsWith(FileTypes.JsonFileExtension))
{
    // Handle JSON file
}
```

### Manifest ID Operations

```csharp
using GenHub.Core.Constants;

// Generate publisher content ID
var publisherId = $"{ManifestConstants.PublisherContentIdPrefix}.{contentName}.{ManifestConstants.DefaultManifestSchemaVersion}";

// Validate manifest ID length
if (manifestId.Length < ManifestConstants.MinManifestIdLength ||
    manifestId.Length > ManifestConstants.MaxManifestIdLength)
{
    throw new ArgumentException("Manifest ID length is invalid");
}
```

### HTTP Operations with ApiConstants

```csharp
using var client = new HttpClient();
client.DefaultRequestHeaders.UserAgent.ParseAdd(ApiConstants.DefaultUserAgent);
```

### GitHub URL Validation

```csharp
public bool IsGitHubUrl(string url)
{
    if (!Uri.TryCreate(url, UriKind.Absolute, out var uri))
        return false;

    return uri.Host.Equals(ApiConstants.GitHubDomain, StringComparison.OrdinalIgnoreCase);
}
```

### Download Configuration

```csharp
var downloadConfig = new DownloadConfiguration
{
    BufferSize = DownloadDefaults.BufferSizeBytes,
    MaxConcurrentDownloads = DownloadDefaults.MaxConcurrentDownloads,
    Timeout = TimeSpan.FromSeconds(DownloadDefaults.TimeoutSeconds),
    MaxRetryAttempts = DownloadDefaults.MaxRetryAttempts
};
```

### CAS Operations

```csharp
var retryCount = 0;
while (retryCount < StorageConstants.MaxRetries)
{
<<<<<<< HEAD
    try
    {
        // Perform CAS operation
        break;
    }
    catch (Exception)
    {
        retryCount++;
        await Task.Delay(StorageConstants.RetryDelayMs * retryCount);
    }
}
=======
    Width = UiConstants.DefaultWindowWidth,
    Height = UiConstants.DefaultWindowHeight
};

// Using status colors for consistent UI theming
var successBrush = new SolidColorBrush(Color.Parse(UiConstants.StatusSuccessColor));
var errorBrush = new SolidColorBrush(Color.Parse(UiConstants.StatusErrorColor));

// Using in XAML data binding with BoolToStatusColorConverter
// <TextBlock Text="Status" Foreground="{Binding IsActive, Converter={StaticResource BoolToStatusColorConverter}}" />
```

### Application Name Usage with AppConstants

```csharp
// Using AppConstants.AppName for consistent application naming
var appDataPath = Path.Combine(
    Environment.GetFolderPath(Environment.SpecialFolder.ApplicationData),
    AppConstants.AppName);

var userAgent = $"{AppConstants.AppName}/{AppConstants.AppVersion}";
// Result: "GenHub/1.0" (same as ApiConstants.DefaultUserAgent)
>>>>>>> f2492e7f
```

### Validation with ValidationLimits

```csharp
public bool ValidateConcurrentDownloads(int value)
{
    return value >= ValidationLimits.MinConcurrentDownloads &&
           value <= ValidationLimits.MaxConcurrentDownloads;
}
```

### Time Intervals Usage

```csharp
var updaterTimeout = TimeIntervals.UpdaterTimeout;
var downloadTimeout = TimeIntervals.DownloadTimeout;
var notificationDelay = TimeIntervals.NotificationHideDelay;
```

---

## Maintenance

When adding new constants:

1. Choose the appropriate constants file based on functionality  
2. Follow naming conventions (PascalCase for constants)  
3. Add comprehensive XML documentation  
4. Update this documentation  
5. Add tests for new constants  
6. Ensure StyleCop compliance  

### Constants File Organization

- **ApiConstants**: Network and API-related constants  
- **AppConstants**: Application-wide settings and metadata  
- **CasDefaults**: Content-Addressable Storage defaults  
- **ConfigurationKeys**: Configuration file keys and paths  
- **ConversionConstants**: Unit conversion constants  
- **DirectoryNames**: Standard directory naming conventions  
- **DownloadDefaults**: Download operation defaults  
- **FileTypes**: File extensions and naming patterns  
- **IoConstants**: Input/output operation constants  
- **ManifestConstants**: Manifest ID and validation constants  
- **ProcessConstants**: System process and exit code constants  
- **StorageConstants**: Storage and CAS operation constants  
- **TimeIntervals**: Time spans and intervals  
- **UiConstants**: User interface sizing and behavior  
- **ValidationLimits**: Input validation boundaries  

### Best Practices

1. **Centralization**: All constants should be defined in the appropriate constants file  
2. **Documentation**: Every constant should have XML documentation explaining its purpose  
3. **Testing**: Constants should be tested for correctness and reasonable values  
4. **Consistency**: Use constants instead of magic numbers or strings throughout the codebase  
5. **Naming**: Use descriptive names that clearly indicate the constant's purpose  
6. **Grouping**: Related constants should be grouped together within their respective files  

---

## Related Documentation

- [Manifest ID System](manifest-id-system.md)  
- [Complete System Architecture](../architecture.md)<|MERGE_RESOLUTION|>--- conflicted
+++ resolved
@@ -22,9 +22,6 @@
 - `GitHubUrlRegexPattern`: Regex pattern for parsing repository URLs  
   (`@"^https://github\.com/(?<owner>[^/]+)/(?<repo>[^/]+)(?:/releases/tag/(?<tag>[^/]+))?"`)
 
-<<<<<<< HEAD
----
-=======
 ### UriConstants
 
 URI scheme constants for handling different types of URIs and paths.
@@ -37,9 +34,6 @@
 - `DefaultIconUri`: Default icon URI for unknown game types (`"avares://GenHub/Assets/Icons/generalshub-icon.png"`)
 
 ### AppConstants
->>>>>>> f2492e7f
-
-## AppConstants Class
 
 Application-wide constants for GenHub.
 
@@ -109,11 +103,6 @@
 - `BytesPerMegabyte`: 1048576  
 - `BytesPerGigabyte`: 1073741824  
 
----
-
-<<<<<<< HEAD
-## DirectoryNames Class
-=======
 #### Color Conversion Constants
 
 - `LuminanceRedCoefficient`: Coefficient for red channel in luminance calculation (0.299)
@@ -122,7 +111,6 @@
 - `BrightnessThreshold`: Threshold value for determining if a color is light or dark (0.5)
 
 ### DirectoryNames
->>>>>>> f2492e7f
 
 Directory names used for organizing content storage.
 
@@ -267,21 +255,17 @@
 
 ---
 
-## UiConstants Class
+#### Status Colors
+
+- `StatusSuccessColor`: Color used to indicate success or positive status (`"#4CAF50"`)
+- `StatusErrorColor`: Color used to indicate error or negative status (`"#F44336"`)
+
+### ValidationLimits
 
 - `DefaultWindowWidth`: 1200  
 - `DefaultWindowHeight`: 800  
 
-<<<<<<< HEAD
----
-=======
-#### Status Colors
-
-- `StatusSuccessColor`: Color used to indicate success or positive status (`"#4CAF50"`)
-- `StatusErrorColor`: Color used to indicate error or negative status (`"#F44336"`)
-
-### ValidationLimits
->>>>>>> f2492e7f
+---
 
 ## ValidationLimits Class
 
@@ -386,14 +370,12 @@
     MaxRetryAttempts = DownloadDefaults.MaxRetryAttempts
 };
 ```
-
 ### CAS Operations
 
 ```csharp
 var retryCount = 0;
 while (retryCount < StorageConstants.MaxRetries)
 {
-<<<<<<< HEAD
     try
     {
         // Perform CAS operation
@@ -405,7 +387,15 @@
         await Task.Delay(StorageConstants.RetryDelayMs * retryCount);
     }
 }
-=======
+```
+
+---
+
+### UI Constants Example
+
+```csharp
+var window = new Window
+{
     Width = UiConstants.DefaultWindowWidth,
     Height = UiConstants.DefaultWindowHeight
 };
@@ -414,9 +404,11 @@
 var successBrush = new SolidColorBrush(Color.Parse(UiConstants.StatusSuccessColor));
 var errorBrush = new SolidColorBrush(Color.Parse(UiConstants.StatusErrorColor));
 
-// Using in XAML data binding with BoolToStatusColorConverter
+// Example XAML data binding with BoolToStatusColorConverter
 // <TextBlock Text="Status" Foreground="{Binding IsActive, Converter={StaticResource BoolToStatusColorConverter}}" />
 ```
+
+---
 
 ### Application Name Usage with AppConstants
 
@@ -428,7 +420,6 @@
 
 var userAgent = $"{AppConstants.AppName}/{AppConstants.AppVersion}";
 // Result: "GenHub/1.0" (same as ApiConstants.DefaultUserAgent)
->>>>>>> f2492e7f
 ```
 
 ### Validation with ValidationLimits
