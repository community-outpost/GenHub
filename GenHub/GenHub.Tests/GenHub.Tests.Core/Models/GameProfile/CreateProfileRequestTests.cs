--- conflicted
+++ resolved
@@ -22,21 +22,12 @@
             GameClientId = "client-1",
         };
 
-<<<<<<< HEAD
-            // Assert
-            Assert.Equal("Test Profile", request.Name);
-            Assert.Equal("install-1", request.GameInstallationId);
-            Assert.Equal("client-1", request.GameClientId);
-            Assert.Equal(WorkspaceStrategy.SymlinkOnly, request.PreferredStrategy);
-        }
-=======
         // Assert
         Assert.Equal("Test Profile", request.Name);
         Assert.Equal("install-1", request.GameInstallationId);
         Assert.Equal("client-1", request.GameClientId);
-        Assert.Equal(WorkspaceStrategy.HybridCopySymlink, request.PreferredStrategy);
+        Assert.Equal(WorkspaceStrategy.SymlinkOnly, request.PreferredStrategy);
     }
->>>>>>> c0aa3084
 
     /// <summary>
     /// Tests that CreateProfileRequest validates required properties.
