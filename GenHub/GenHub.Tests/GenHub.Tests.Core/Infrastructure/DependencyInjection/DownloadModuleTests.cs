--- conflicted
+++ resolved
@@ -1,60 +1,56 @@
-using System;
-using GenHub.Common.Services;
-using GenHub.Core.Interfaces.Common;
-using GenHub.Infrastructure.DependencyInjection;
-using Microsoft.Extensions.Configuration;
-using Microsoft.Extensions.DependencyInjection;
-using Microsoft.Extensions.Logging;
-using Moq;
-using Xunit;
-
-namespace GenHub.Tests.Core.Infrastructure.DependencyInjection;
-
-/// <summary>
-/// Unit tests for <see cref="DownloadModule"/> DI registration.
-/// </summary>
-public class DownloadModuleTests
-{
-    /// <summary>
-    /// Verifies that AddDownloadServices registers DownloadService and HttpClient in the DI container.
-    /// </summary>
-    [Fact]
-    public void AddDownloadServices_RegistersDownloadServiceAndHttpClient()
-    {
-        // Arrange
-        var services = new ServiceCollection();
-        var configProvider = CreateMockConfigProvider();
-
-        // Register the IConfigurationProviderService that DownloadModule expects
-        services.AddSingleton(configProvider);
-<<<<<<< HEAD
-
-=======
->>>>>>> 18481d0b
-        services.AddSingleton<IFileHashProvider, Sha256HashProvider>();
-
-        // Act
-        services.AddDownloadServices(configProvider);
-        var provider = services.BuildServiceProvider();
-
-        // Assert
-        var service = provider.GetService<IDownloadService>();
-        Assert.NotNull(service);
-        Assert.IsType<DownloadService>(service);
-
-        // HttpClient should be resolvable for DownloadService
-        var httpClientFactory = provider.GetService<IHttpClientFactory>();
-        Assert.NotNull(httpClientFactory);
-
-        var httpClient = httpClientFactory.CreateClient(nameof(DownloadService));
-        Assert.NotNull(httpClient);
-    }
-
-    private static IConfigurationProviderService CreateMockConfigProvider()
-    {
-        var mock = new Mock<IConfigurationProviderService>();
-        mock.Setup(x => x.GetDownloadUserAgent()).Returns("TestAgent/1.0");
-        mock.Setup(x => x.GetDownloadTimeoutSeconds()).Returns(120);
-        return mock.Object;
-    }
-}
+using System;
+using GenHub.Common.Services;
+using GenHub.Core.Interfaces.Common;
+using GenHub.Infrastructure.DependencyInjection;
+using Microsoft.Extensions.Configuration;
+using Microsoft.Extensions.DependencyInjection;
+using Microsoft.Extensions.Logging;
+using Moq;
+using Xunit;
+
+namespace GenHub.Tests.Core.Infrastructure.DependencyInjection;
+
+/// <summary>
+/// Unit tests for <see cref="DownloadModule"/> DI registration.
+/// </summary>
+public class DownloadModuleTests
+{
+    /// <summary>
+    /// Verifies that AddDownloadServices registers DownloadService and HttpClient in the DI container.
+    /// </summary>
+    [Fact]
+    public void AddDownloadServices_RegistersDownloadServiceAndHttpClient()
+    {
+        // Arrange
+        var services = new ServiceCollection();
+        var configProvider = CreateMockConfigProvider();
+
+        // Register the IConfigurationProviderService that DownloadModule expects
+        services.AddSingleton(configProvider);
+        services.AddSingleton<IFileHashProvider, Sha256HashProvider>();
+
+        // Act
+        services.AddDownloadServices(configProvider);
+        var provider = services.BuildServiceProvider();
+
+        // Assert
+        var service = provider.GetService<IDownloadService>();
+        Assert.NotNull(service);
+        Assert.IsType<DownloadService>(service);
+
+        // HttpClient should be resolvable for DownloadService
+        var httpClientFactory = provider.GetService<IHttpClientFactory>();
+        Assert.NotNull(httpClientFactory);
+
+        var httpClient = httpClientFactory.CreateClient(nameof(DownloadService));
+        Assert.NotNull(httpClient);
+    }
+
+    private static IConfigurationProviderService CreateMockConfigProvider()
+    {
+        var mock = new Mock<IConfigurationProviderService>();
+        mock.Setup(x => x.GetDownloadUserAgent()).Returns("TestAgent/1.0");
+        mock.Setup(x => x.GetDownloadTimeoutSeconds()).Returns(120);
+        return mock.Object;
+    }
+}