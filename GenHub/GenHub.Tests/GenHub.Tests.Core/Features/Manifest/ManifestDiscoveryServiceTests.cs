using System.Collections.Generic;
using System.Linq;
using GenHub.Core.Interfaces.Manifest;
using GenHub.Core.Models.Enums;
using GenHub.Core.Models.Manifest;
using GenHub.Features.Manifest;
using Microsoft.Extensions.Logging;
using Moq;
using Xunit;
using ContentType = GenHub.Core.Models.Enums.ContentType;

namespace GenHub.Tests.Features.Manifest;

/// <summary>
/// Unit tests for the <see cref="ManifestDiscoveryService"/> class.
/// </summary>
public class ManifestDiscoveryServiceTests
{
    /// <summary>
    /// Mock logger for the manifest discovery service.
    /// </summary>
    private readonly Mock<ILogger<ManifestDiscoveryService>> _loggerMock;

    /// <summary>
    /// Mock manifest cache.
    /// </summary>
    private readonly Mock<IManifestCache> _cacheMock;

    /// <summary>
    /// The manifest discovery service under test.
    /// </summary>
    private readonly ManifestDiscoveryService _discoveryService;

    /// <summary>
    /// Initializes a new instance of the <see cref="ManifestDiscoveryServiceTests"/> class.
    /// </summary>
    public ManifestDiscoveryServiceTests()
    {
        _loggerMock = new Mock<ILogger<ManifestDiscoveryService>>();
        _cacheMock = new Mock<IManifestCache>();
        _discoveryService = new ManifestDiscoveryService(_loggerMock.Object, _cacheMock.Object);
    }

    /// <summary>
    /// Tests that GetManifestsByType filters manifests correctly by content type.
    /// </summary>
    [Fact]
    public void GetManifestsByType_FiltersCorrectly()
    {
        // Arrange
        var manifests = new Dictionary<string, ContentManifest>
        {
<<<<<<< HEAD
            ["base1"] = new() { Id = "base1", ContentType = ContentType.GameInstallation },
            ["mod1"] = new() { Id = "mod1", ContentType = ContentType.Mod },
            ["base2"] = new() { Id = "base2", ContentType = ContentType.GameInstallation },
=======
            ["1.0.base1.installation.game"] = new() { Id = "1.0.base1.installation.game", ContentType = ContentType.GameInstallation },
            ["1.0.mod1.publisher.content"] = new() { Id = "1.0.mod1.publisher.content", ContentType = ContentType.Mod },
            ["1.0.base2.installation.game"] = new() { Id = "1.0.base2.installation.game", ContentType = ContentType.GameInstallation },
>>>>>>> 9d2c856f
        };

        // Act
        var gameInstallations = ManifestDiscoveryService.GetManifestsByType(manifests, ContentType.GameInstallation);
        var mods = ManifestDiscoveryService.GetManifestsByType(manifests, ContentType.Mod);

        // Assert
        Assert.Equal(2, gameInstallations.Count());
        Assert.Single(mods);
    }

    /// <summary>
    /// Tests that GetCompatibleManifests filters manifests correctly by game type.
    /// </summary>
    [Fact]
    public void GetCompatibleManifests_FiltersCorrectly()
    {
        // Arrange
        var manifests = new Dictionary<string, ContentManifest>
        {
            ["1.0.generals1.installation.game"] = new() { Id = "1.0.generals1.installation.game", TargetGame = GameType.Generals },
            ["1.0.zerohour1.installation.game"] = new() { Id = "1.0.zerohour1.installation.game", TargetGame = GameType.ZeroHour },
            ["1.0.generals2.installation.game"] = new() { Id = "1.0.generals2.installation.game", TargetGame = GameType.Generals },
        };

        // Act
        var generalsCompatible = ManifestDiscoveryService.GetCompatibleManifests(manifests, GameType.Generals);
        var zeroHourCompatible = ManifestDiscoveryService.GetCompatibleManifests(manifests, GameType.ZeroHour);

        // Assert
        Assert.Equal(2, generalsCompatible.Count());
        Assert.Single(zeroHourCompatible);
    }

    /// <summary>
    /// Tests that ValidateDependencies returns false when a required dependency is missing.
    /// </summary>
    [Fact]
    public void ValidateDependencies_ReturnsFalse_WhenRequiredDependencyMissing()
    {
        // Arrange
        var manifest = new ContentManifest
        {
            Id = "1.0.test.publisher.content",
            Dependencies = new List<ContentDependency>
            {
                new() { Id = "1.0.missing.publisher.content", InstallBehavior = DependencyInstallBehavior.RequireExisting },
            },
        };
        var availableManifests = new Dictionary<string, ContentManifest>();

        // Act
        var result = _discoveryService.ValidateDependencies(manifest, availableManifests);

        // Assert
        Assert.False(result);
    }

    /// <summary>
    /// Tests that ValidateDependencies returns true when all required dependencies are present.
    /// </summary>
    [Fact]
    public void ValidateDependencies_ReturnsTrue_WhenAllRequiredDependenciesPresent()
    {
        // Arrange
        var manifest = new ContentManifest
        {
            Id = "1.0.test.publisher.content",
            Dependencies = new List<ContentDependency>
            {
                new() { Id = "1.0.dep1.publisher.content", InstallBehavior = DependencyInstallBehavior.RequireExisting },
                new() { Id = "1.0.dep2.publisher.content", InstallBehavior = DependencyInstallBehavior.Suggest },
            },
        };
        var availableManifests = new Dictionary<string, ContentManifest>
        {
            ["1.0.dep1.publisher.content"] = new() { Id = "1.0.dep1.publisher.content", Version = "1.0" },
        };

        // Act
        var result = _discoveryService.ValidateDependencies(manifest, availableManifests);

        // Assert
        Assert.True(result);
    }

    /// <summary>
    /// Tests that ValidateDependencies returns true when manifest has no dependencies.
    /// </summary>
    [Fact]
    public void ValidateDependencies_ReturnsTrue_WhenNoDependencies()
    {
        // Arrange
        var manifest = new ContentManifest
        {
            Id = "1.0.test.publisher.content",
            Dependencies = new List<ContentDependency>(),
        };
        var availableManifests = new Dictionary<string, ContentManifest>();

        // Act
        var result = _discoveryService.ValidateDependencies(manifest, availableManifests);

        // Assert
        Assert.True(result);
    }
}<|MERGE_RESOLUTION|>--- conflicted
+++ resolved
@@ -50,15 +50,9 @@
         // Arrange
         var manifests = new Dictionary<string, ContentManifest>
         {
-<<<<<<< HEAD
-            ["base1"] = new() { Id = "base1", ContentType = ContentType.GameInstallation },
-            ["mod1"] = new() { Id = "mod1", ContentType = ContentType.Mod },
-            ["base2"] = new() { Id = "base2", ContentType = ContentType.GameInstallation },
-=======
             ["1.0.base1.installation.game"] = new() { Id = "1.0.base1.installation.game", ContentType = ContentType.GameInstallation },
             ["1.0.mod1.publisher.content"] = new() { Id = "1.0.mod1.publisher.content", ContentType = ContentType.Mod },
             ["1.0.base2.installation.game"] = new() { Id = "1.0.base2.installation.game", ContentType = ContentType.GameInstallation },
->>>>>>> 9d2c856f
         };
 
         // Act
