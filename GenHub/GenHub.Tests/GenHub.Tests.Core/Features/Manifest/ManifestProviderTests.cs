--- conflicted
+++ resolved
@@ -99,19 +99,11 @@
         };
         var expectedManifest = new ContentManifest
         {
-<<<<<<< HEAD
             Id = "1.0.origin.generals",
             Name = "Test Manifest",
         };
 
         _cacheMock.Setup(x => x.GetManifest("1.0.origin.generals"))
-=======
-            Id = "EaApp.Generals",
-            Name = "Test Manifest",
-        };
-
-        _cacheMock.Setup(x => x.GetManifest("EaApp.Generals"))
->>>>>>> f2492e7f
                   .Returns(expectedManifest);
 
         // Act
@@ -119,13 +111,8 @@
 
         // Assert
         Assert.NotNull(result);
-<<<<<<< HEAD
         Assert.Equal("1.0.origin.generals", result.Id);
         _cacheMock.Verify(x => x.GetManifest("1.0.origin.generals"), Times.Once);
-=======
-        Assert.Equal("EaApp.Generals", result.Id);
-        _cacheMock.Verify(x => x.GetManifest("EaApp.Generals"), Times.Once);
->>>>>>> f2492e7f
     }
 
     /// <summary>
