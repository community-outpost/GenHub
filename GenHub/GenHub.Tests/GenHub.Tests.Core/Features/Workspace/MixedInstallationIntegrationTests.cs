using GenHub.Common.Services;
using GenHub.Core.Interfaces.Common;
using GenHub.Core.Interfaces.Storage;
using GenHub.Core.Interfaces.Workspace;
using GenHub.Core.Models.Enums;
using GenHub.Core.Models.GameClients;
using GenHub.Core.Models.Manifest;
using GenHub.Core.Models.Storage;
using GenHub.Core.Models.Workspace;
using GenHub.Features.Storage.Services;
using GenHub.Infrastructure.DependencyInjection;
using Microsoft.Extensions.DependencyInjection;
using Microsoft.Extensions.Logging;
using Moq;
using ContentType = GenHub.Core.Models.Enums.ContentType;

namespace GenHub.Tests.Core.Features.Workspace;

/// <summary>
/// Integration tests for mixed installation scenarios where content comes from multiple sources.
/// Tests Phases 1 and 2 of the mixed installation support implementation.
/// </summary>
public class MixedInstallationIntegrationTests : IDisposable
{
    private static async Task CreateTestFile(string path, string content)
    {
        Directory.CreateDirectory(Path.GetDirectoryName(path)!);
        await File.WriteAllTextAsync(path, content);
    }

    private readonly string _tempSteamInstall;
    private readonly string _tempCommunityClient;
    private readonly string _tempModsFolder;
    private readonly string _tempWorkspaceRoot;
    private readonly string _tempContentStorage;
    private readonly IServiceProvider _serviceProvider;
    private readonly IWorkspaceManager _workspaceManager;
    private readonly IFileHashProvider _hashProvider;
    private bool _disposed = false;

    /// <summary>
    /// Initializes a new instance of the <see cref="MixedInstallationIntegrationTests"/> class.
    /// </summary>
    public MixedInstallationIntegrationTests()
    {
        _tempSteamInstall = Path.Combine(Path.GetTempPath(), Guid.NewGuid().ToString(), "SteamGames");
        _tempCommunityClient = Path.Combine(Path.GetTempPath(), Guid.NewGuid().ToString(), "CommunityClient");
        _tempModsFolder = Path.Combine(Path.GetTempPath(), Guid.NewGuid().ToString(), "Mods");
        _tempWorkspaceRoot = Path.Combine(Path.GetTempPath(), Guid.NewGuid().ToString(), "Workspaces");
        _tempContentStorage = Path.Combine(Path.GetTempPath(), Guid.NewGuid().ToString(), "ContentStorage");

        Directory.CreateDirectory(_tempSteamInstall);
        Directory.CreateDirectory(_tempCommunityClient);
        Directory.CreateDirectory(_tempModsFolder);
        Directory.CreateDirectory(_tempWorkspaceRoot);
        Directory.CreateDirectory(_tempContentStorage);

        var services = new ServiceCollection();
        services.AddLogging(builder => builder.AddConsole().SetMinimumLevel(LogLevel.Debug));

        services.AddSingleton<IFileHashProvider, Sha256HashProvider>();
        services.AddSingleton<IStreamHashProvider, Sha256HashProvider>();

        var mockDownloadService = new Mock<IDownloadService>();
        services.AddSingleton<IDownloadService>(mockDownloadService.Object);

        services.Configure<CasConfiguration>(config =>
        {
            config.CasRootPath = _tempContentStorage;
        });

        var mockConfigProvider = new Mock<IConfigurationProviderService>();
        mockConfigProvider.Setup(x => x.GetContentStoragePath()).Returns(_tempContentStorage);
        mockConfigProvider.Setup(x => x.GetWorkspacePath()).Returns(_tempWorkspaceRoot);
        services.AddSingleton<IConfigurationProviderService>(mockConfigProvider.Object);

        services.AddSingleton<CasReferenceTracker>();

        var mockCasService = new Mock<ICasService>();
        services.AddSingleton<ICasService>(mockCasService.Object);

        services.AddWorkspaceServices();

        _serviceProvider = services.BuildServiceProvider();
        _workspaceManager = _serviceProvider.GetRequiredService<IWorkspaceManager>();
        _hashProvider = _serviceProvider.GetRequiredService<IFileHashProvider>();

        SetupTestFiles();
    }

    /// <summary>
    /// INT-1: Official-only baseline (Steam + Steam GameClient).
    /// Verifies basic workspace preparation with single source.
    /// </summary>
    /// <returns>A task representing the asynchronous test operation.</returns>
    [Fact]
    public async Task INT1_OfficialOnly_SteamBaseWithSteamClient_WorksCorrectly()
    {
        // Arrange
        // Create manifests for Steam installation
        var gameInstallManifest = CreateManifest(
            "1.104.steam.gameinstallation.zerohour",
            "Steam Zero Hour Installation",
            ContentType.GameInstallation,
            [("Data/INI/Object/AmericaTankCrusader.ini", Path.Combine(_tempSteamInstall, "Data", "INI", "Object", "AmericaTankCrusader.ini")), ("Data/INI/GameData.ini", Path.Combine(_tempSteamInstall, "Data", "INI", "GameData.ini"))]);

        var gameClientManifest = CreateManifest(
            "1.104.steam.gameclient.zerohour",
            "Zero Hour Steam Client",
            ContentType.GameClient,
            [("generals.exe", Path.Combine(_tempSteamInstall, "generals.exe"))]);

        var config = new WorkspaceConfiguration
        {
            Id = Guid.NewGuid().ToString(),
            Manifests = [gameInstallManifest, gameClientManifest],
            GameClient = new GameClient { Name = "Zero Hour", ExecutablePath = "generals.exe" },
            Strategy = WorkspaceStrategy.FullCopy,
            WorkspaceRootPath = _tempWorkspaceRoot,
            BaseInstallationPath = _tempSteamInstall,
        };

        // Act
        var result = await _workspaceManager.PrepareWorkspaceAsync(config, null, CancellationToken.None);

        // Assert
        Assert.True(result.Success, $"Workspace preparation failed: {result.FirstError}");
        Assert.NotNull(result.Data);

        // Verify all files copied
        var workspacePath = result.Data.WorkspacePath;
        Assert.True(File.Exists(Path.Combine(workspacePath, "Data", "INI", "Object", "AmericaTankCrusader.ini")));
        Assert.True(File.Exists(Path.Combine(workspacePath, "Data", "INI", "GameData.ini")));
        Assert.True(File.Exists(Path.Combine(workspacePath, "generals.exe")));

        // Verify executable path resolved
        Assert.False(string.IsNullOrEmpty(result.Data.ExecutablePath));
        Assert.Contains("generals.exe", result.Data.ExecutablePath);
    }

    /// <summary>
    /// INT-2: Mixed installation (Steam base + Community executable).
    /// </summary>
    /// <returns>A task representing the asynchronous test operation.</returns>
    [Fact]
    public async Task INT2_MixedInstallation_SteamBaseWithCommunityClient_CombinesCorrectly()
    {
        // Arrange
        var gameInstallManifest = CreateManifest(
            "1.104.steam.gameinstallation.zerohour",
            "Zero Hour 1.04 Base",
            ContentType.GameInstallation,
            [("Data/INI/Object/AmericaTankCrusader.ini", Path.Combine(_tempSteamInstall, "Data", "INI", "Object", "AmericaTankCrusader.ini")), ("Data/INI/GameData.ini", Path.Combine(_tempSteamInstall, "Data", "INI", "GameData.ini"))]);

        var communityClientManifest = CreateManifest(
            "2.10.gentool.gameclient.zerotool",
            "GenTool Community Client",
            ContentType.GameClient,
            [("generals.exe", Path.Combine(_tempCommunityClient, "generals.exe")), ("patch.dll", Path.Combine(_tempCommunityClient, "patch.dll"))]);

        var config = new WorkspaceConfiguration
        {
            Id = Guid.NewGuid().ToString(),
            Manifests = [gameInstallManifest, communityClientManifest],
            GameClient = new GameClient { Name = "GenTool", ExecutablePath = "generals.exe" },
            Strategy = WorkspaceStrategy.FullCopy,
            WorkspaceRootPath = _tempWorkspaceRoot,
            BaseInstallationPath = _tempSteamInstall,
            ManifestSourcePaths = new Dictionary<string, string>
            {
                { "1.104.steam.gameinstallation.zerohour", _tempSteamInstall },
                { "2.10.gentool.gameclient.zerotool", _tempCommunityClient },
            },
        };

        // Act
        var result = await _workspaceManager.PrepareWorkspaceAsync(config, null, CancellationToken.None);

        // Assert
        Assert.True(result.Success, $"Mixed workspace preparation failed: {result.FirstError}");

        var workspacePath = result.Data!.WorkspacePath;

        // Verify Steam files present
        var tankIniPath = Path.Combine(workspacePath, "Data", "INI", "Object", "AmericaTankCrusader.ini");
        Assert.True(File.Exists(tankIniPath));
        var tankContent = await File.ReadAllTextAsync(tankIniPath);
        Assert.Contains("[Steam]", tankContent);

        // Verify Community client files present
        var exePath = Path.Combine(workspacePath, "generals.exe");
        Assert.True(File.Exists(exePath));
        var exeContent = await File.ReadAllTextAsync(exePath);
        Assert.Contains("[Community]", exeContent);

        var dllPath = Path.Combine(workspacePath, "patch.dll");
        Assert.True(File.Exists(dllPath));

        // Verify executable resolved from GameClient manifest
        Assert.False(string.IsNullOrEmpty(result.Data.ExecutablePath));
        Assert.Contains("generals.exe", result.Data.ExecutablePath);
    }

    /// <summary>
    /// INT-3: Full stack test with 4 content sources (EA base + Community client + Mod + MapPack).
    /// Validates multi-source combination with multiple mods.
    /// </summary>
    /// <returns>A task representing the asynchronous test operation.</returns>
    [Fact]
    public async Task INT3_FullStack_EABaseWithCommunityClientAndMods_CombinesCorrectly()
    {
        // Arrange - Create 4 different content sources
        var gameInstallManifest = CreateManifest(
            "1.104.eaapp.gameinstallation.zerohour",
            "EA App Zero Hour Installation",
            ContentType.GameInstallation,
            [("Data/INI/Object/AmericaTankCrusader.ini", Path.Combine(_tempSteamInstall, "Data", "INI", "Object", "AmericaTankCrusader.ini")), ("Data/INI/GameData.ini", Path.Combine(_tempSteamInstall, "Data", "INI", "GameData.ini"))]);

        var communityClientManifest = CreateManifest(
            "2.10.gentool.gameclient.zerotool",
            "GenTool Community Client",
            ContentType.GameClient,
            [("generals.exe", Path.Combine(_tempCommunityClient, "generals.exe")), ("patch.dll", Path.Combine(_tempCommunityClient, "patch.dll"))]);

        var modManifest = CreateManifest(
            "1.5.shockwave.mod.shockwave",
            "ShockWave Mod",
            ContentType.Mod,
            [("Data/INI/Weapon.ini", Path.Combine(_tempModsFolder, "ShockWave", "Data", "INI", "Weapon.ini"))]);

        var mapPackManifest = CreateManifest(
            "1.0.community.mappack.desert",
            "Desert Maps Pack",
            ContentType.MapPack,
            [("Maps/DesertStorm.map", Path.Combine(_tempModsFolder, "Maps", "DesertStorm.map"))]);

        // Create physical files for all sources
        await CreateTestFile(Path.Combine(_tempModsFolder, "ShockWave", "Data", "INI", "Weapon.ini"), "[ShockWaveMod]");
        await CreateTestFile(Path.Combine(_tempModsFolder, "Maps", "DesertStorm.map"), "MapData");

        var config = new WorkspaceConfiguration
        {
            Id = Guid.NewGuid().ToString(),
            Manifests = [gameInstallManifest, communityClientManifest, modManifest, mapPackManifest],
            GameClient = new GameClient { Name = "GenTool", ExecutablePath = "generals.exe" },
            Strategy = WorkspaceStrategy.FullCopy,
            WorkspaceRootPath = _tempWorkspaceRoot,
            BaseInstallationPath = _tempSteamInstall,
            ManifestSourcePaths = new Dictionary<string, string>
            {
                { "1.104.eaapp.gameinstallation.zerohour", _tempSteamInstall },
                { "2.10.gentool.gameclient.zerotool", _tempCommunityClient },
                { "1.5.shockwave.mod.shockwave", Path.Combine(_tempModsFolder, "ShockWave") },
                { "1.0.community.mappack.desert", Path.Combine(_tempModsFolder, "Maps") },
            },
        };

        // Act
        var result = await _workspaceManager.PrepareWorkspaceAsync(config, null, CancellationToken.None);

        // Assert
        Assert.True(result.Success, $"Full stack workspace preparation failed: {result.FirstError}");

        var workspacePath = result.Data!.WorkspacePath;

        // Verify files from all 4 sources present
        Assert.True(File.Exists(Path.Combine(workspacePath, "Data", "INI", "Object", "AmericaTankCrusader.ini")));
        Assert.True(File.Exists(Path.Combine(workspacePath, "generals.exe")));
        Assert.True(File.Exists(Path.Combine(workspacePath, "Data", "INI", "Weapon.ini")));
        Assert.True(File.Exists(Path.Combine(workspacePath, "Maps", "DesertStorm.map")));
    }

    /// <summary>
    /// INT-4: Dependency validation test - verifies incompatible combinations are blocked.
    /// Tests that GameClient requiring ZeroHour blocks with Generals installation.
    /// </summary>
    /// <returns>A task representing the asynchronous test operation.</returns>
    [Fact]
    public async Task INT4_DependencyValidation_IncompatibleGameType_Blocked()
    {
        // This test validates at the ProfileLauncherFacade level, not WorkspaceManager
        // WorkspaceManager doesn't validate dependencies - that's ProfileLauncherFacade's job

        // Create GameInstallation for Generals (not ZeroHour)
        var generalsInstall = CreateManifest(
            "1.0.steam.gameinstallation.generals",
            "Steam Generals Installation",
            ContentType.GameInstallation,
            [("Data/INI/Object/AmericaTankCrusader.ini", Path.Combine(_tempSteamInstall, "Data", "INI", "Object", "AmericaTankCrusader.ini"))]);

        // Create GameClient that requires ZeroHour
        var zerohourClientManifest = new ContentManifest
        {
            Id = ManifestId.Create("2.10.gentool.gameclient.zerotool"),
            Name = "GenTool ZeroHour Client",
            Version = "2.1.0",
            ContentType = ContentType.GameClient,
            TargetGame = GameType.ZeroHour,
            Files =
            [
                new()
                {
                    RelativePath = "generals.exe",
                    SourcePath = Path.Combine(_tempCommunityClient, "generals.exe"),
                    Size = 20,
                    Hash = string.Empty,
                    SourceType = ContentSourceType.LocalFile,
                    IsRequired = true,
                },
            ],
            Dependencies =
            [
                new()
                {
                    Name = "Zero Hour Installation Required",
                    DependencyType = ContentType.GameInstallation,

                    // Note: In real usage, ProfileLauncherFacade validates TargetGame compatibility
                    // This test demonstrates workspace can be created but would fail at launch validation
                },
            ],
        };

        var config = new WorkspaceConfiguration
        {
            Id = Guid.NewGuid().ToString(),
            Manifests = [generalsInstall, zerohourClientManifest],
            GameClient = new GameClient { Name = "GenTool", ExecutablePath = "generals.exe" },
            Strategy = WorkspaceStrategy.FullCopy,
            WorkspaceRootPath = _tempWorkspaceRoot,
            BaseInstallationPath = _tempSteamInstall,
        };

        // Act - workspace preparation should succeed (it doesn't validate dependencies)
        var result = await _workspaceManager.PrepareWorkspaceAsync(config, null, CancellationToken.None);

        // Assert - workspace created, but dependency validation would catch this at launch time
        Assert.True(result.Success, "Workspace preparation should succeed - dependency validation happens at launch");

        // Note: Actual dependency validation tested in ProfileLauncherFacadeTests
        // This test demonstrates workspace can be created but would be blocked at launch
    }

    /// <summary>
    /// INT-5: File conflict resolution test - verifies priority system (Mod > GameClient > GameInstallation).
    /// </summary>
    /// <returns>A task representing the asynchronous test operation.</returns>
    [Fact]
    public async Task INT5_ConflictResolution_ModBeatsInstallation_CorrectPriority()
    {
        // Arrange - Create manifests with overlapping files
        var gameInstallManifest = CreateManifest(
            "1.104.steam.gameinstallation.zerohour",
            "Steam Zero Hour Installation",
            ContentType.GameInstallation,
            [("Data/INI/GameData.ini", Path.Combine(_tempSteamInstall, "Data", "INI", "GameData.ini"))]);

        var gameClientManifest = CreateManifest(
            "2.10.gentool.gameclient.zerotool",
            "GenTool Community Client",
            ContentType.GameClient,
            [("generals.exe", Path.Combine(_tempCommunityClient, "generals.exe")), ("Data/INI/GameData.ini", Path.Combine(_tempCommunityClient, "Data", "INI", "GameData.ini"))]);

        var modManifest = CreateManifest(
            "1.5.shockwave.mod.shockwave",
            "ShockWave Mod",
            ContentType.Mod,
            [("Data/INI/GameData.ini", Path.Combine(_tempModsFolder, "Data", "INI", "GameData.ini"))]);

        // Create different content for each version
        await CreateTestFile(Path.Combine(_tempSteamInstall, "Data", "INI", "GameData.ini"), "[Steam-Official]");
        await CreateTestFile(Path.Combine(_tempCommunityClient, "Data", "INI", "GameData.ini"), "[GenTool-Modified]");
        await CreateTestFile(Path.Combine(_tempModsFolder, "Data", "INI", "GameData.ini"), "[ShockWave-Mod]");

        var config = new WorkspaceConfiguration
        {
            Id = Guid.NewGuid().ToString(),
            Manifests = [gameInstallManifest, gameClientManifest, modManifest],
            GameClient = new GameClient { Name = "GenTool", ExecutablePath = "generals.exe" },
            Strategy = WorkspaceStrategy.FullCopy,
            WorkspaceRootPath = _tempWorkspaceRoot,
            BaseInstallationPath = _tempSteamInstall,
            ManifestSourcePaths = new Dictionary<string, string>
            {
                { "1.104.steam.gameinstallation.zerohour", _tempSteamInstall },
                { "2.10.gentool.gameclient.zerotool", _tempCommunityClient },
                { "1.5.shockwave.mod.shockwave", _tempModsFolder },
            },
        };

        // Act
        var result = await _workspaceManager.PrepareWorkspaceAsync(config, null, CancellationToken.None);

        // Assert
        Assert.True(result.Success, $"Conflict resolution workspace preparation failed: {result.FirstError}");

        var workspacePath = result.Data!.WorkspacePath;
        var gameDataPath = Path.Combine(workspacePath, "Data", "INI", "GameData.ini");

        Assert.True(File.Exists(gameDataPath), "GameData.ini should exist in workspace");

        // Read content and verify it's from the Mod (highest priority)
        var content = await File.ReadAllTextAsync(gameDataPath);
        Assert.Contains("[ShockWave-Mod]", content);
        Assert.DoesNotContain("[Steam-Official]", content);
        Assert.DoesNotContain("[GenTool-Modified]", content);
    }

    /// <summary>
    /// Disposes of test resources and cleans up temporary directories.
    /// </summary>
    public void Dispose()
    {
        if (_disposed) return;

        GC.SuppressFinalize(this);

        try
        {
            if (Directory.Exists(_tempSteamInstall)) Directory.Delete(_tempSteamInstall, true);
            if (Directory.Exists(_tempCommunityClient)) Directory.Delete(_tempCommunityClient, true);
            if (Directory.Exists(_tempModsFolder)) Directory.Delete(_tempModsFolder, true);
            if (Directory.Exists(_tempWorkspaceRoot)) Directory.Delete(_tempWorkspaceRoot, true);
            if (Directory.Exists(_tempContentStorage)) Directory.Delete(_tempContentStorage, true);
        }
        catch
        {
            // Ignore cleanup errors
        }

        _disposed = true;
    }

    private void SetupTestFiles()
    {
        // Steam Installation: Base game files
        Directory.CreateDirectory(Path.Combine(_tempSteamInstall, "Data", "INI", "Object"));
        File.WriteAllText(Path.Combine(_tempSteamInstall, "Data", "INI", "Object", "AmericaTankCrusader.ini"), "[Steam] Tank data");
        File.WriteAllText(Path.Combine(_tempSteamInstall, "Data", "INI", "GameData.ini"), "[Steam] Game data");
        File.WriteAllText(Path.Combine(_tempSteamInstall, "generals.exe"), "[Steam] Original executable");

        // Community Client: Custom executable
        File.WriteAllText(Path.Combine(_tempCommunityClient, "generals.exe"), "[Community] Enhanced executable");
        File.WriteAllText(Path.Combine(_tempCommunityClient, "patch.dll"), "[Community] Patch DLL");

        // Mod: ShockWave mod files
        Directory.CreateDirectory(Path.Combine(_tempModsFolder, "ShockWave", "Data", "INI", "Object"));
        Directory.CreateDirectory(Path.Combine(_tempModsFolder, "ShockWave", "Data", "Scripts"));
        File.WriteAllText(Path.Combine(_tempModsFolder, "ShockWave", "Data", "INI", "Object", "AmericaTankCrusader.ini"), "[ShockWave] Enhanced tank");
        File.WriteAllText(Path.Combine(_tempModsFolder, "ShockWave", "Data", "Scripts", "CustomScript.scb"), "[ShockWave] Custom script");
    }

<<<<<<< HEAD
    private async Task CreateTestFile(string path, string content)
    {
        Directory.CreateDirectory(Path.GetDirectoryName(path)!);
        await File.WriteAllTextAsync(path, content);
    }

=======
>>>>>>> 130c659e
    private ContentManifest CreateManifest(string id, string name, ContentType contentType, (string RelativePath, string SourcePath)[] files)
    {
        var manifest = new ContentManifest
        {
            Id = ManifestId.Create(id),
            Name = name,
            Version = "1.0.0",
            ContentType = contentType,
            TargetGame = GameType.ZeroHour,
            Files = [],
        };

        foreach (var (relativePath, sourcePath) in files)
        {
            var fileInfo = new FileInfo(sourcePath);
            var hash = File.Exists(sourcePath) ? _hashProvider.ComputeFileHashAsync(sourcePath, CancellationToken.None).Result : string.Empty;

            manifest.Files.Add(new ManifestFile
            {
                RelativePath = relativePath,
                SourcePath = sourcePath,
                Size = fileInfo.Exists ? fileInfo.Length : 0,
                Hash = hash,
                SourceType = ContentSourceType.LocalFile,
                IsRequired = true,
            });
        }

        return manifest;
    }
}<|MERGE_RESOLUTION|>--- conflicted
+++ resolved
@@ -450,15 +450,6 @@
         File.WriteAllText(Path.Combine(_tempModsFolder, "ShockWave", "Data", "Scripts", "CustomScript.scb"), "[ShockWave] Custom script");
     }
 
-<<<<<<< HEAD
-    private async Task CreateTestFile(string path, string content)
-    {
-        Directory.CreateDirectory(Path.GetDirectoryName(path)!);
-        await File.WriteAllTextAsync(path, content);
-    }
-
-=======
->>>>>>> 130c659e
     private ContentManifest CreateManifest(string id, string name, ContentType contentType, (string RelativePath, string SourcePath)[] files)
     {
         var manifest = new ContentManifest
