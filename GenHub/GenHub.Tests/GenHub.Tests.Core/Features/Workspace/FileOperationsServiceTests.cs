using System;
using System.Collections.Generic;
using System.IO;
using System.Net.Http;
using System.Threading.Tasks;
using GenHub.Core.Interfaces.Common;
using GenHub.Core.Interfaces.Storage;
using GenHub.Core.Models.Common;
using GenHub.Core.Models.Results;
using GenHub.Features.Workspace;
using Microsoft.Extensions.Logging;
using Moq;
using Xunit;

namespace GenHub.Tests.Core.Features.Workspace;

/// <summary>
/// Tests for the FileOperationsService class.
/// </summary>
public class FileOperationsServiceTests : IDisposable
{
    private readonly Mock<ILogger<FileOperationsService>> _logger;
    private readonly Mock<IDownloadService> _downloadService;
    private readonly Mock<ICasService> _casService;
    private readonly FileOperationsService _service;
    private readonly string _tempDir;

    /// <summary>
    /// Initializes a new instance of the <see cref="FileOperationsServiceTests"/> class.
    /// </summary>
    public FileOperationsServiceTests()
    {
        _logger = new Mock<ILogger<FileOperationsService>>();
        _downloadService = new Mock<IDownloadService>();
        _casService = new Mock<ICasService>();
        _service = new FileOperationsService(_logger.Object, _downloadService.Object, _casService.Object);
        _tempDir = Path.Combine(Path.GetTempPath(), Guid.NewGuid().ToString());
        Directory.CreateDirectory(_tempDir);
    }

    /// <summary>
    /// Tests that CopyFileAsync creates a file at the destination path.
    /// </summary>
    /// <returns>A <see cref="Task"/> representing the asynchronous unit test.</returns>
    [Fact]
    public async Task CopyFileAsync_CreatesFile()
    {
        var src = Path.Combine(_tempDir, "source.txt");
        var dst = Path.Combine(_tempDir, "destination.txt");

        await File.WriteAllTextAsync(src, "test content");
        await _service.CopyFileAsync(src, dst);

        Assert.True(File.Exists(dst));
        Assert.Equal("test content", await File.ReadAllTextAsync(dst));
    }

    /// <summary>
    /// Tests that CreateSymlinkAsync creates a symbolic link or falls back to copy on unsupported platforms.
    /// </summary>
    /// <returns>A <see cref="Task"/> representing the asynchronous unit test.</returns>
    [Fact]
    public async Task CreateSymlinkAsync_CreatesSymlinkOrCopies()
    {
        var src = Path.Combine(_tempDir, "source.txt");
        var link = Path.Combine(_tempDir, "link.txt");

        await File.WriteAllTextAsync(src, "test content");

        // Try to create symlink; on unsupported platforms or insufficient privilege, skip test
        try
        {
            await _service.CreateSymlinkAsync(link, src);
        }
        catch (IOException ioEx)
        {
            // Windows: privilege not held or not supported, skip test
            if (ioEx.Message.Contains("privilege", StringComparison.OrdinalIgnoreCase) ||
                ioEx.Message.Contains("not supported", StringComparison.OrdinalIgnoreCase))
            {
                return;
            }

            throw;
        }
        catch (PlatformNotSupportedException)
        {
            return;
        }
        catch (UnauthorizedAccessException)
        {
            return;
        }
        catch (NotSupportedException)
        {
            return;
        }

        Assert.True(File.Exists(link));
        Assert.Equal("test content", await File.ReadAllTextAsync(link));
    }

    /// <summary>
    /// Tests that CreateHardLinkAsync creates a hard link or falls back to copy on unsupported platforms.
    /// </summary>
    /// <returns>A <see cref="Task"/> representing the asynchronous unit test.</returns>
    [Fact]
    public async Task CreateHardLinkAsync_CreatesHardLinkOrCopies()
    {
        var src = Path.Combine(_tempDir, "source.txt");
        var link = Path.Combine(_tempDir, "hardlink.txt");

        await File.WriteAllTextAsync(src, "test content");

        // Try to create hard link; on unsupported platforms or not implemented, skip test
        try
        {
            await _service.CreateHardLinkAsync(link, src);
        }
        catch (NotImplementedException)
        {
            // Not implemented in base service, skip test
            return;
        }
        catch (PlatformNotSupportedException)
        {
            return;
        }
        catch (UnauthorizedAccessException)
        {
            return;
        }
        catch (NotSupportedException)
        {
            return;
        }

        Assert.True(File.Exists(link));
        Assert.Equal("test content", await File.ReadAllTextAsync(link));
    }

    /// <summary>
    /// Tests that VerifyFileHashAsync handles both case sensitive and case insensitive hash comparisons.
    /// </summary>
    /// <param name="caseSensitive">Whether to test case sensitive comparison.</param>
    /// <returns>A <see cref="Task"/> representing the asynchronous unit test.</returns>
    [Theory]
    [InlineData(true)]
    [InlineData(false)]
    public async Task VerifyFileHashAsync_HandlesCase(bool caseSensitive)
    {
        var file = Path.Combine(_tempDir, "test.txt");
        await File.WriteAllTextAsync(file, "test");

        var expectedHash = "9f86d081884c7d659a2feaa0c55ad015a3bf4f1b2b0b822cd15d6c15b0f00a08";
        var testHash = caseSensitive ? expectedHash.ToUpperInvariant() : expectedHash;

        _downloadService
            .Setup(x => x.ComputeFileHashAsync(file, default))
            .ReturnsAsync(expectedHash);

        var result = await _service.VerifyFileHashAsync(file, testHash);

        Assert.True(result);
        _downloadService.Verify(
            x => x.ComputeFileHashAsync(file, default),
            Times.Once);
    }

    /// <summary>
    /// Tests that VerifyFileHashAsync returns false when the hash does not match.
    /// </summary>
    /// <returns>A <see cref="Task"/> representing the asynchronous unit test.</returns>
    [Fact]
    public async Task VerifyFileHashAsync_ReturnsFalse_WhenHashDoesNotMatch()
    {
        var file = Path.Combine(_tempDir, "test.txt");
        await File.WriteAllTextAsync(file, "test");

        var actualHash = "9f86d081884c7d659a2feaa0c55ad015a3bf4f1b2b0b822cd15d6c15b0f00a08";
        var wrongHash = "WRONG_HASH";

        _downloadService
            .Setup(x => x.ComputeFileHashAsync(file, default))
            .ReturnsAsync(actualHash);

        var result = await _service.VerifyFileHashAsync(file, wrongHash);

        Assert.False(result);
    }

    /// <summary>
    /// Tests that DownloadFileAsync uses the download service successfully.
    /// </summary>
    /// <returns>A <see cref="Task"/> representing the asynchronous unit test.</returns>
    [Fact]
    public async Task DownloadFileAsync_UsesDownloadService_Successfully()
    {
        var testUrl = "https://example.com/file.txt";
        var destination = Path.Combine(_tempDir, "download.txt");
        var progressReports = new List<DownloadProgress>();
        var progress = new Progress<DownloadProgress>(p => progressReports.Add(p));

        var successResult = DownloadResult.CreateSuccess(
            destination,
            100,
            TimeSpan.FromSeconds(1),
            false);

        _downloadService
            .Setup(x => x.DownloadFileAsync(
                It.Is<DownloadConfiguration>(cfg => cfg.Url == testUrl && cfg.DestinationPath == destination),
                progress,
                default))
            .ReturnsAsync(successResult);

        await _service.DownloadFileAsync(testUrl, destination, progress);

        _downloadService.Verify(
            x => x.DownloadFileAsync(
                It.Is<DownloadConfiguration>(cfg => cfg.Url == testUrl && cfg.DestinationPath == destination),
                progress,
                default),
            Times.Once);
    }

    /// <summary>
    /// Tests that DownloadFileAsync throws exception when download service fails.
    /// </summary>
    /// <returns>A <see cref="Task"/> representing the asynchronous unit test.</returns>
    [Fact]
    public async Task DownloadFileAsync_ThrowsException_WhenDownloadServiceFails()
    {
        var downloadServiceMock = new Mock<IDownloadService>();
<<<<<<< HEAD
=======
        var casServiceMock = new Mock<ICasService>();
>>>>>>> 67babdf4
        downloadServiceMock.Setup(s => s.DownloadFileAsync(
            It.IsAny<DownloadConfiguration>(),
            It.IsAny<IProgress<DownloadProgress>>(),
            It.IsAny<CancellationToken>()))
            .ReturnsAsync(DownloadResult.CreateFailed("Failed"));

        var loggerMock = new Mock<ILogger<FileOperationsService>>();
<<<<<<< HEAD
        var fileOps = new FileOperationsService(loggerMock.Object, downloadServiceMock.Object);
=======
        var fileOps = new FileOperationsService(loggerMock.Object, downloadServiceMock.Object, casServiceMock.Object);
>>>>>>> 67babdf4

        // Act & Assert
        await Assert.ThrowsAsync<HttpRequestException>(() =>
            fileOps.DownloadFileAsync("http://fail", "fail.zip"));
    }

    /// <summary>
    /// Tests that CopyFileAsync throws an exception when the source file does not exist.
    /// </summary>
    /// <returns>A <see cref="Task"/> representing the asynchronous unit test.</returns>
    [Fact]
    public async Task CopyFileAsync_ThrowsException_WhenSourceFileNotFound()
    {
        var nonExistentSource = Path.Combine(_tempDir, "nonexistent.txt");
        var destination = Path.Combine(_tempDir, "destination.txt");

        await Assert.ThrowsAsync<FileNotFoundException>(
            () => _service.CopyFileAsync(nonExistentSource, destination));
    }

    /// <summary>
    /// Tests that CopyFileAsync creates the necessary directory structure for the destination file.
    /// </summary>
    /// <returns>A <see cref="Task"/> representing the asynchronous unit test.</returns>
    [Fact]
    public async Task CopyFileAsync_CreatesDirectoryStructure()
    {
        var source = Path.Combine(_tempDir, "source.txt");
        var destination = Path.Combine(_tempDir, "nested", "deep", "destination.txt");

        await File.WriteAllTextAsync(source, "test content");

        await _service.CopyFileAsync(source, destination);

        Assert.True(File.Exists(destination));
        Assert.True(Directory.Exists(Path.GetDirectoryName(destination)));
    }

    /// <summary>
    /// Tests that VerifyFileHashAsync returns false when file does not exist.
    /// </summary>
    /// <returns>A <see cref="Task"/> representing the asynchronous unit test.</returns>
    [Fact]
    public async Task VerifyFileHashAsync_ReturnsFalse_WhenFileNotExists()
    {
        var nonExistentFile = Path.Combine(_tempDir, "nonexistent.txt");
        var hash = "somehash";

        var result = await _service.VerifyFileHashAsync(nonExistentFile, hash);

        Assert.False(result);
        _downloadService.Verify(
            x => x.ComputeFileHashAsync(It.IsAny<string>(), It.IsAny<CancellationToken>()),
            Times.Never);
    }

    /// <summary>
    /// Tests that VerifyFileHashAsync handles exceptions gracefully.
    /// </summary>
    /// <returns>A <see cref="Task"/> representing the asynchronous unit test.</returns>
    [Fact]
    public async Task VerifyFileHashAsync_HandlesExceptions_Gracefully()
    {
        var file = Path.Combine(_tempDir, "test.txt");
        await File.WriteAllTextAsync(file, "test");

        _downloadService
            .Setup(x => x.ComputeFileHashAsync(file, default))
            .ThrowsAsync(new IOException("Disk error"));

        var result = await _service.VerifyFileHashAsync(file, "somehash");

        Assert.False(result);
    }

    /// <summary>
    /// Performs cleanup by disposing of temporary resources.
    /// </summary>
    public void Dispose()
    {
        FileOperationsService.DeleteDirectoryIfExists(_tempDir);
    }
}<|MERGE_RESOLUTION|>--- conflicted
+++ resolved
@@ -232,10 +232,7 @@
     public async Task DownloadFileAsync_ThrowsException_WhenDownloadServiceFails()
     {
         var downloadServiceMock = new Mock<IDownloadService>();
-<<<<<<< HEAD
-=======
         var casServiceMock = new Mock<ICasService>();
->>>>>>> 67babdf4
         downloadServiceMock.Setup(s => s.DownloadFileAsync(
             It.IsAny<DownloadConfiguration>(),
             It.IsAny<IProgress<DownloadProgress>>(),
@@ -243,11 +240,7 @@
             .ReturnsAsync(DownloadResult.CreateFailed("Failed"));
 
         var loggerMock = new Mock<ILogger<FileOperationsService>>();
-<<<<<<< HEAD
-        var fileOps = new FileOperationsService(loggerMock.Object, downloadServiceMock.Object);
-=======
         var fileOps = new FileOperationsService(loggerMock.Object, downloadServiceMock.Object, casServiceMock.Object);
->>>>>>> 67babdf4
 
         // Act & Assert
         await Assert.ThrowsAsync<HttpRequestException>(() =>
