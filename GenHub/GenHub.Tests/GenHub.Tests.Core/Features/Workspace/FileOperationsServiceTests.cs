using System;
using System.Collections.Generic;
using System.IO;
using System.Net.Http;
using System.Threading.Tasks;
using GenHub.Core.Interfaces.Common;
using GenHub.Core.Interfaces.Storage;
using GenHub.Core.Models.Common;
using GenHub.Core.Models.Results;
using GenHub.Features.Workspace;
using Microsoft.Extensions.Logging;
using Moq;
using Xunit;

namespace GenHub.Tests.Core.Features.Workspace;

/// <summary>
/// Tests for the FileOperationsService class.
/// </summary>
public class FileOperationsServiceTests : IDisposable
{
    private readonly Mock<ILogger<FileOperationsService>> _logger;
    private readonly Mock<IDownloadService> _downloadService;
    private readonly Mock<ICasService> _casService;
    private readonly FileOperationsService _service;
    private readonly string _tempDir;

    /// <summary>
    /// Initializes a new instance of the <see cref="FileOperationsServiceTests"/> class.
    /// </summary>
    public FileOperationsServiceTests()
    {
        _logger = new Mock<ILogger<FileOperationsService>>();
        _downloadService = new Mock<IDownloadService>();
        _casService = new Mock<ICasService>();
        _service = new FileOperationsService(_logger.Object, _downloadService.Object, _casService.Object);
        _tempDir = Path.Combine(Path.GetTempPath(), Guid.NewGuid().ToString());
        Directory.CreateDirectory(_tempDir);
    }

    /// <summary>
    /// Tests that CopyFileAsync creates a file at the destination path.
    /// </summary>
    /// <returns>A <see cref="Task"/> representing the asynchronous unit test.</returns>
    [Fact]
    public async Task CopyFileAsync_CreatesFile()
    {
        var src = Path.Combine(_tempDir, "source.txt");
        var dst = Path.Combine(_tempDir, "destination.txt");

        await File.WriteAllTextAsync(src, "test content");
        await _service.CopyFileAsync(src, dst);

        Assert.True(File.Exists(dst));
        Assert.Equal("test content", await File.ReadAllTextAsync(dst));
    }

    /// <summary>
    /// Tests that CreateSymlinkAsync creates a symbolic link or falls back to copy on unsupported platforms.
    /// </summary>
    /// <returns>A <see cref="Task"/> representing the asynchronous unit test.</returns>
    [Fact]
    public async Task CreateSymlinkAsync_CreatesSymlinkOrCopies()
    {
        var src = Path.Combine(_tempDir, "source.txt");
        var link = Path.Combine(_tempDir, "link.txt");

        await File.WriteAllTextAsync(src, "test content");

        // Try to create symlink; on unsupported platforms or insufficient privilege, skip test
        try
        {
            await _service.CreateSymlinkAsync(link, src);
        }
        catch (IOException ioEx)
        {
            // Windows: privilege not held or not supported, skip test
            if (ioEx.Message.Contains("privilege", StringComparison.OrdinalIgnoreCase) ||
                ioEx.Message.Contains("not supported", StringComparison.OrdinalIgnoreCase))
            {
                return;
            }

            throw;
        }
        catch (PlatformNotSupportedException)
        {
            return;
        }
        catch (UnauthorizedAccessException)
        {
            return;
        }
        catch (NotSupportedException)
        {
            return;
        }

        Assert.True(File.Exists(link));
        Assert.Equal("test content", await File.ReadAllTextAsync(link));
    }

    /// <summary>
    /// Tests that CreateHardLinkAsync creates a hard link or falls back to copy on unsupported platforms.
    /// </summary>
    /// <returns>A <see cref="Task"/> representing the asynchronous unit test.</returns>
    [Fact]
    public async Task CreateHardLinkAsync_CreatesHardLinkOrCopies()
    {
        var src = Path.Combine(_tempDir, "source.txt");
        var link = Path.Combine(_tempDir, "hardlink.txt");

        await File.WriteAllTextAsync(src, "test content");

        // Try to create hard link; on unsupported platforms or not implemented, skip test
        try
        {
            await _service.CreateHardLinkAsync(link, src);
        }
        catch (NotImplementedException)
        {
            // Not implemented in base service, skip test
            return;
        }
        catch (PlatformNotSupportedException)
        {
            return;
        }
        catch (UnauthorizedAccessException)
        {
            return;
        }
        catch (NotSupportedException)
        {
            return;
        }

        Assert.True(File.Exists(link));
        Assert.Equal("test content", await File.ReadAllTextAsync(link));
    }

    /// <summary>
    /// Tests that VerifyFileHashAsync handles both case sensitive and case insensitive hash comparisons.
    /// </summary>
    /// <param name="caseSensitive">Whether to test case sensitive comparison.</param>
    /// <returns>A <see cref="Task"/> representing the asynchronous unit test.</returns>
    [Theory]
    [InlineData(true)]
    [InlineData(false)]
    public async Task VerifyFileHashAsync_HandlesCase(bool caseSensitive)
    {
        var file = Path.Combine(_tempDir, "test.txt");
        await File.WriteAllTextAsync(file, "test");

        var expectedHash = "9f86d081884c7d659a2feaa0c55ad015a3bf4f1b2b0b822cd15d6c15b0f00a08";
        var testHash = caseSensitive ? expectedHash.ToUpperInvariant() : expectedHash;

        _downloadService
            .Setup(x => x.ComputeFileHashAsync(file, default))
            .ReturnsAsync(expectedHash);

        var result = await _service.VerifyFileHashAsync(file, testHash);

        Assert.True(result);
        _downloadService.Verify(
            x => x.ComputeFileHashAsync(file, default),
            Times.Once);
    }

    /// <summary>
    /// Tests that VerifyFileHashAsync returns false when the hash does not match.
    /// </summary>
    /// <returns>A <see cref="Task"/> representing the asynchronous unit test.</returns>
    [Fact]
    public async Task VerifyFileHashAsync_ReturnsFalse_WhenHashDoesNotMatch()
    {
        var file = Path.Combine(_tempDir, "test.txt");
        await File.WriteAllTextAsync(file, "test");

        var actualHash = "9f86d081884c7d659a2feaa0c55ad015a3bf4f1b2b0b822cd15d6c15b0f00a08";
        var wrongHash = "WRONG_HASH";

        _downloadService
            .Setup(x => x.ComputeFileHashAsync(file, default))
            .ReturnsAsync(actualHash);

        var result = await _service.VerifyFileHashAsync(file, wrongHash);

        Assert.False(result);
    }

    /// <summary>
    /// Tests that DownloadFileAsync uses the download service successfully.
    /// </summary>
    /// <returns>A <see cref="Task"/> representing the asynchronous unit test.</returns>
    [Fact]
    public async Task DownloadFileAsync_UsesDownloadService_Successfully()
    {
        var testUrl = "https://example.com/file.txt";
        var destination = Path.Combine(_tempDir, "download.txt");
        var progressReports = new List<DownloadProgress>();
        var progress = new Progress<DownloadProgress>(p => progressReports.Add(p));

        var successResult = DownloadResult.CreateSuccess(
            destination,
            100,
            TimeSpan.FromSeconds(1),
            false);

        _downloadService
            .Setup(x => x.DownloadFileAsync(
                It.Is<DownloadConfiguration>(cfg => cfg.Url == testUrl && cfg.DestinationPath == destination),
                progress,
                default))
            .ReturnsAsync(successResult);

        await _service.DownloadFileAsync(testUrl, destination, progress);

        _downloadService.Verify(
            x => x.DownloadFileAsync(
                It.Is<DownloadConfiguration>(cfg => cfg.Url == testUrl && cfg.DestinationPath == destination),
                progress,
                default),
            Times.Once);
    }

    /// <summary>
    /// Tests that DownloadFileAsync throws exception when download service fails.
    /// </summary>
    /// <returns>A <see cref="Task"/> representing the asynchronous unit test.</returns>
    [Fact]
    public async Task DownloadFileAsync_ThrowsException_WhenDownloadServiceFails()
    {
        var downloadServiceMock = new Mock<IDownloadService>();
<<<<<<< HEAD
        var casServiceMock = new Mock<ICasService>();
=======
>>>>>>> 18481d0b
        downloadServiceMock.Setup(s => s.DownloadFileAsync(
            It.IsAny<DownloadConfiguration>(),
            It.IsAny<IProgress<DownloadProgress>>(),
            It.IsAny<CancellationToken>()))
            .ReturnsAsync(DownloadResult.CreateFailed("Failed"));

        var loggerMock = new Mock<ILogger<FileOperationsService>>();
<<<<<<< HEAD
        var fileOps = new FileOperationsService(loggerMock.Object, downloadServiceMock.Object, casServiceMock.Object);
=======
        var fileOps = new FileOperationsService(loggerMock.Object, downloadServiceMock.Object, _casService.Object);
>>>>>>> 18481d0b

        // Act & Assert
        await Assert.ThrowsAsync<HttpRequestException>(() =>
            fileOps.DownloadFileAsync("http://fail", "fail.zip"));
    }

    /// <summary>
    /// Tests that CopyFileAsync throws an exception when the source file does not exist.
    /// </summary>
    /// <returns>A <see cref="Task"/> representing the asynchronous unit test.</returns>
    [Fact]
    public async Task CopyFileAsync_ThrowsException_WhenSourceFileNotFound()
    {
        var nonExistentSource = Path.Combine(_tempDir, "nonexistent.txt");
        var destination = Path.Combine(_tempDir, "destination.txt");

        await Assert.ThrowsAsync<FileNotFoundException>(
            () => _service.CopyFileAsync(nonExistentSource, destination));
    }

    /// <summary>
    /// Tests that CopyFileAsync creates the necessary directory structure for the destination file.
    /// </summary>
    /// <returns>A <see cref="Task"/> representing the asynchronous unit test.</returns>
    [Fact]
    public async Task CopyFileAsync_CreatesDirectoryStructure()
    {
        var source = Path.Combine(_tempDir, "source.txt");
        var destination = Path.Combine(_tempDir, "nested", "deep", "destination.txt");

        await File.WriteAllTextAsync(source, "test content");

        await _service.CopyFileAsync(source, destination);

        Assert.True(File.Exists(destination));
        Assert.True(Directory.Exists(Path.GetDirectoryName(destination)));
    }

    /// <summary>
    /// Tests that VerifyFileHashAsync returns false when file does not exist.
    /// </summary>
    /// <returns>A <see cref="Task"/> representing the asynchronous unit test.</returns>
    [Fact]
    public async Task VerifyFileHashAsync_ReturnsFalse_WhenFileNotExists()
    {
        var nonExistentFile = Path.Combine(_tempDir, "nonexistent.txt");
        var hash = "somehash";

        var result = await _service.VerifyFileHashAsync(nonExistentFile, hash);

        Assert.False(result);
        _downloadService.Verify(
            x => x.ComputeFileHashAsync(It.IsAny<string>(), It.IsAny<CancellationToken>()),
            Times.Never);
    }

    /// <summary>
    /// Tests that VerifyFileHashAsync handles exceptions gracefully.
    /// </summary>
    /// <returns>A <see cref="Task"/> representing the asynchronous unit test.</returns>
    [Fact]
    public async Task VerifyFileHashAsync_HandlesExceptions_Gracefully()
    {
        var file = Path.Combine(_tempDir, "test.txt");
        await File.WriteAllTextAsync(file, "test");

        _downloadService
            .Setup(x => x.ComputeFileHashAsync(file, default))
            .ThrowsAsync(new IOException("Disk error"));

        var result = await _service.VerifyFileHashAsync(file, "somehash");

        Assert.False(result);
    }

    /// <summary>
    /// Performs cleanup by disposing of temporary resources.
    /// </summary>
    public void Dispose()
    {
        FileOperationsService.DeleteDirectoryIfExists(_tempDir);
    }
}<|MERGE_RESOLUTION|>--- conflicted
+++ resolved
@@ -232,10 +232,6 @@
     public async Task DownloadFileAsync_ThrowsException_WhenDownloadServiceFails()
     {
         var downloadServiceMock = new Mock<IDownloadService>();
-<<<<<<< HEAD
-        var casServiceMock = new Mock<ICasService>();
-=======
->>>>>>> 18481d0b
         downloadServiceMock.Setup(s => s.DownloadFileAsync(
             It.IsAny<DownloadConfiguration>(),
             It.IsAny<IProgress<DownloadProgress>>(),
@@ -243,11 +239,7 @@
             .ReturnsAsync(DownloadResult.CreateFailed("Failed"));
 
         var loggerMock = new Mock<ILogger<FileOperationsService>>();
-<<<<<<< HEAD
-        var fileOps = new FileOperationsService(loggerMock.Object, downloadServiceMock.Object, casServiceMock.Object);
-=======
         var fileOps = new FileOperationsService(loggerMock.Object, downloadServiceMock.Object, _casService.Object);
->>>>>>> 18481d0b
 
         // Act & Assert
         await Assert.ThrowsAsync<HttpRequestException>(() =>
