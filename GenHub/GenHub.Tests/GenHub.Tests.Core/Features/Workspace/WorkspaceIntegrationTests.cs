--- conflicted
+++ resolved
@@ -39,17 +39,6 @@
         var services = new ServiceCollection();
         services.AddLogging(builder => builder.AddConsole());
 
-<<<<<<< HEAD
-        // Mock download service
-        var mockDownloadService = new Mock<IDownloadService>();
-        services.AddSingleton<IDownloadService>(mockDownloadService.Object);
-
-        // Register hash providers (only once)
-        services.AddSingleton<IFileHashProvider, Sha256HashProvider>();
-        services.AddSingleton<IStreamHashProvider, Sha256HashProvider>();
-
-        // Register CAS storage and reference tracker (only once)
-=======
         // Add mock download service for FileOperationsService
         var mockDownloadService = new Mock<IDownloadService>();
         services.AddSingleton<IDownloadService>(mockDownloadService.Object);
@@ -59,17 +48,12 @@
         services.AddSingleton<IStreamHashProvider, Sha256HashProvider>();
 
         // Register CAS storage and reference tracker
->>>>>>> 18481d0b
         services.Configure<CasConfiguration>(config =>
         {
             config.CasRootPath = _tempWorkspaceRoot;
         });
 
-<<<<<<< HEAD
-        // Mock ConfigurationProviderService
-=======
         // Mock ConfigurationProviderService instead of using real one
->>>>>>> 18481d0b
         var mockConfigProvider = new Mock<IConfigurationProviderService>();
         mockConfigProvider.Setup(x => x.GetContentStoragePath()).Returns(_tempWorkspaceRoot);
         services.AddSingleton<IConfigurationProviderService>(mockConfigProvider.Object);
@@ -78,31 +62,18 @@
         services.AddSingleton<CasReferenceTracker>();
         services.AddSingleton<ICasService, CasService>();
 
-<<<<<<< HEAD
-        // Register FileOperationsService
-        services.AddSingleton<IFileOperationsService, FileOperationsService>();
-
-        // Mock configuration services
-=======
         // Register FileOperationsService for workspace strategies
         services.AddSingleton<IFileOperationsService, FileOperationsService>();
 
         // Add configuration services
->>>>>>> 18481d0b
         var mockConfiguration = new Mock<Microsoft.Extensions.Configuration.IConfiguration>();
         var mockAppConfig = new Mock<IAppConfiguration>();
         var mockUserSettings = new Mock<IUserSettingsService>();
 
-<<<<<<< HEAD
-        mockAppConfig.Setup(x => x.GetAppDataPath()).Returns(Path.Combine(Path.GetTempPath(), "GenHub"));
-        mockAppConfig.Setup(x => x.GetDefaultWorkspacePath()).Returns(_tempWorkspaceRoot);
-        mockUserSettings.Setup(x => x.GetSettings()).Returns(new UserSettings());
-=======
         // Setup mock returns
         mockAppConfig.Setup(x => x.GetConfiguredDataPath()).Returns(Path.Combine(Path.GetTempPath(), "GenHub"));
         mockAppConfig.Setup(x => x.GetDefaultWorkspacePath()).Returns(_tempWorkspaceRoot);
         mockUserSettings.Setup(x => x.Get()).Returns(new UserSettings());
->>>>>>> 18481d0b
 
         services.AddSingleton(mockConfiguration.Object);
         services.AddSingleton(mockAppConfig.Object);
@@ -174,10 +145,6 @@
     [Fact]
     public async Task PrepareWorkspaceAsync_CreatesDirectory()
     {
-<<<<<<< HEAD
-        var manager = _serviceProvider.GetRequiredService<IWorkspaceManager>();
-        var config = CreateTestConfiguration(WorkspaceStrategy.FullCopy);
-=======
         var mockDownloadService = new Mock<IDownloadService>();
         var mockCasService = new Mock<ICasService>();
         var fileOps = new FileOperationsService(
@@ -203,11 +170,6 @@
         var manager = new WorkspaceManager([strategy], mockConfigProvider.Object, mockLogger, casReferenceTracker);
 
         var config = CreateTestConfiguration(WorkspaceStrategy.FullCopy);
-
-        var info = await manager.PrepareWorkspaceAsync(config);
->>>>>>> 18481d0b
-
-        var result = await manager.PrepareWorkspaceAsync(config);
 
         Assert.True(result.Success, $"Workspace preparation failed: {(result.HasErrors ? result.FirstError : "An unknown error occurred.")}");
         Assert.NotNull(result.Data);
