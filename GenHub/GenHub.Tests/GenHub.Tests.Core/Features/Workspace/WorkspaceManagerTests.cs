<<<<<<< HEAD
using System.Threading.Tasks;
=======
>>>>>>> 67babdf4
using GenHub.Core.Interfaces.Common;
using GenHub.Core.Interfaces.Workspace;
using GenHub.Core.Models.Storage;
using GenHub.Core.Models.Workspace;
using GenHub.Features.Storage.Services;
using GenHub.Features.Workspace;
using Microsoft.Extensions.Logging;
using Moq;

namespace GenHub.Tests.Core.Features.Workspace;

/// <summary>
/// Tests for the <see cref="WorkspaceManager"/> class.
/// </summary>
public class WorkspaceManagerTests
{
    /// <summary>
    /// Tests that PrepareWorkspaceAsync throws when no strategy can handle the configuration.
    /// </summary>
    /// <returns>A <see cref="Task"/> representing the asynchronous unit test.</returns>
    [Fact]
    public async Task PrepareWorkspaceAsync_ThrowsIfNoStrategy()
    {
        var mockConfigProvider = new Mock<IConfigurationProviderService>();
        mockConfigProvider.Setup(x => x.GetContentStoragePath()).Returns("/test/content/path");

        var mockLogger = new Mock<ILogger<WorkspaceManager>>();
<<<<<<< HEAD
        var manager = new WorkspaceManager(System.Array.Empty<IWorkspaceStrategy>(), mockConfigProvider.Object, mockLogger.Object);
=======
        var dummyLogger = new Mock<ILogger<CasReferenceTracker>>().Object;
        var dummyOptions = new Mock<Microsoft.Extensions.Options.IOptions<CasConfiguration>>();
        dummyOptions.Setup(x => x.Value).Returns(new CasConfiguration { CasRootPath = Path.GetTempPath() });
        var casReferenceTracker = new CasReferenceTracker(dummyOptions.Object, dummyLogger);
        var manager = new WorkspaceManager(System.Array.Empty<IWorkspaceStrategy>(), mockConfigProvider.Object, mockLogger.Object, casReferenceTracker);
>>>>>>> 67babdf4
        var config = new WorkspaceConfiguration();
        await Assert.ThrowsAsync<System.InvalidOperationException>(() => manager.PrepareWorkspaceAsync(config));
    }
}<|MERGE_RESOLUTION|>--- conflicted
+++ resolved
@@ -1,7 +1,3 @@
-<<<<<<< HEAD
-using System.Threading.Tasks;
-=======
->>>>>>> 67babdf4
 using GenHub.Core.Interfaces.Common;
 using GenHub.Core.Interfaces.Workspace;
 using GenHub.Core.Models.Storage;
@@ -29,15 +25,11 @@
         mockConfigProvider.Setup(x => x.GetContentStoragePath()).Returns("/test/content/path");
 
         var mockLogger = new Mock<ILogger<WorkspaceManager>>();
-<<<<<<< HEAD
-        var manager = new WorkspaceManager(System.Array.Empty<IWorkspaceStrategy>(), mockConfigProvider.Object, mockLogger.Object);
-=======
         var dummyLogger = new Mock<ILogger<CasReferenceTracker>>().Object;
         var dummyOptions = new Mock<Microsoft.Extensions.Options.IOptions<CasConfiguration>>();
         dummyOptions.Setup(x => x.Value).Returns(new CasConfiguration { CasRootPath = Path.GetTempPath() });
         var casReferenceTracker = new CasReferenceTracker(dummyOptions.Object, dummyLogger);
         var manager = new WorkspaceManager(System.Array.Empty<IWorkspaceStrategy>(), mockConfigProvider.Object, mockLogger.Object, casReferenceTracker);
->>>>>>> 67babdf4
         var config = new WorkspaceConfiguration();
         await Assert.ThrowsAsync<System.InvalidOperationException>(() => manager.PrepareWorkspaceAsync(config));
     }
