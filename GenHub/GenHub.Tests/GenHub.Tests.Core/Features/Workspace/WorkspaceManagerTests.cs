<<<<<<< HEAD
using GenHub.Core.Interfaces.Common;
using GenHub.Core.Interfaces.Storage;
using GenHub.Core.Interfaces.Workspace;
using GenHub.Core.Models.Enums;
using GenHub.Core.Models.Manifest;
=======
using System.Threading.Tasks;
using GenHub.Core.Interfaces.Common;
using GenHub.Core.Interfaces.Workspace;
using GenHub.Core.Models.Enums;
>>>>>>> 18481d0b
using GenHub.Core.Models.Storage;
using GenHub.Core.Models.Workspace;
using GenHub.Features.Storage.Services;
using GenHub.Features.Workspace;
using Microsoft.Extensions.Logging;
using Microsoft.Extensions.Options;
using Moq;

namespace GenHub.Tests.Core.Features.Workspace
{
    /// <summary>
    /// Tests for the <see cref="WorkspaceManager"/> class.
    /// </summary>
    public class WorkspaceManagerTests : IDisposable
    {
<<<<<<< HEAD
        private readonly Mock<IWorkspaceStrategy> _strategyMock;
        private readonly Mock<IConfigurationProviderService> _configProviderMock;
        private readonly Mock<ILogger<WorkspaceManager>> _loggerMock;
        private readonly Mock<ICasService> _casServiceMock;
        private readonly CasReferenceTracker _casReferenceTracker;
        private readonly WorkspaceManager _workspaceManager;
        private readonly string _tempDir;

        /// <summary>
        /// Initializes a new instance of the <see cref="WorkspaceManagerTests"/> class.
        /// </summary>
        public WorkspaceManagerTests()
        {
            _strategyMock = new Mock<IWorkspaceStrategy>();
            _configProviderMock = new Mock<IConfigurationProviderService>();
            _loggerMock = new Mock<ILogger<WorkspaceManager>>();
            _casServiceMock = new Mock<ICasService>();
            _tempDir = Path.Combine(Path.GetTempPath(), Guid.NewGuid().ToString());
            Directory.CreateDirectory(_tempDir);

            _configProviderMock.Setup(x => x.GetContentStoragePath()).Returns(_tempDir);

            // Create CasReferenceTracker with proper dependencies
            var casConfig = new Mock<IOptions<CasConfiguration>>();
            casConfig.Setup(x => x.Value).Returns(new CasConfiguration { CasRootPath = _tempDir });
            var casLogger = new Mock<ILogger<CasReferenceTracker>>();
            _casReferenceTracker = new CasReferenceTracker(casConfig.Object, casLogger.Object);

            _workspaceManager = new WorkspaceManager(
                new[] { _strategyMock.Object },
                _configProviderMock.Object,
                _loggerMock.Object,
                _casServiceMock.Object,
                _casReferenceTracker);
        }

        /// <summary>
        /// Tests that PrepareWorkspaceAsync throws when no strategy can handle the configuration.
        /// </summary>
        /// <returns>A <see cref="Task"/> representing the asynchronous unit test.</returns>
        [Fact]
        public async Task PrepareWorkspaceAsync_ThrowsIfNoStrategy()
        {
            var manager = new WorkspaceManager(
                System.Array.Empty<IWorkspaceStrategy>(),
                _configProviderMock.Object,
                _loggerMock.Object,
                _casServiceMock.Object,
                _casReferenceTracker);

            var config = new WorkspaceConfiguration();
            await Assert.ThrowsAsync<System.InvalidOperationException>(() => manager.PrepareWorkspaceAsync(config));
        }

        /// <summary>
        /// Tests that PrepareWorkspaceAsync with a valid configuration returns a successful result.
        /// </summary>
        /// <returns>A <see cref="Task"/> representing the asynchronous unit test.</returns>
        [Fact]
        public async Task PrepareWorkspaceAsync_WithValidConfiguration_ShouldSucceed()
        {
            // Arrange
            var config = new WorkspaceConfiguration
            {
                Id = "test-workspace",
                Strategy = WorkspaceStrategy.FullCopy,
                Manifests = new List<ContentManifest>
                {
                    new() { Files = new List<ManifestFile> { new() { RelativePath = "test.txt", Size = 100 } } },
                },
            };

            var workspaceInfo = new WorkspaceInfo { Id = config.Id, Success = true };
            _strategyMock.Setup(x => x.CanHandle(config)).Returns(true);
            _strategyMock.Setup(x => x.PrepareAsync(config, null, It.IsAny<CancellationToken>()))
                .ReturnsAsync(workspaceInfo);

            // Act
            var result = await _workspaceManager.PrepareWorkspaceAsync(config);

            // Assert
            Assert.True(result.Success);
            Assert.NotNull(result.Data);
        }

        /// <summary>
        /// Tests that CleanupWorkspaceAsync removes an existing workspace directory successfully.
        /// </summary>
        /// <returns>A <see cref="Task"/> representing the asynchronous unit test.</returns>
        [Fact]
        public async Task CleanupWorkspaceAsync_WithExistingWorkspace_ShouldSucceed()
        {
            // Arrange
            var workspaceId = "test-workspace";
            var workspaceDir = Path.Combine(_tempDir, workspaceId);
            Directory.CreateDirectory(workspaceDir);

            // Create a workspace info and save it to the metadata file to simulate an existing workspace
            var workspaceInfo = new WorkspaceInfo
            {
                Id = workspaceId,
                WorkspacePath = workspaceDir,
                Success = true,
            };

            var workspaces = new List<WorkspaceInfo> { workspaceInfo };
            var workspaceMetadataPath = Path.Combine(_tempDir, "workspaces.json");
            var json = System.Text.Json.JsonSerializer.Serialize(workspaces, new System.Text.Json.JsonSerializerOptions { WriteIndented = true });
            await File.WriteAllTextAsync(workspaceMetadataPath, json);

            // Act
            var result = await _workspaceManager.CleanupWorkspaceAsync(workspaceId);

            // Assert
            Assert.True(result.Success);
            Assert.True(result.Data);
            Assert.False(Directory.Exists(workspaceDir));
        }

        /// <summary>
        /// Disposes of test resources and suppresses finalization.
        /// </summary>
        public void Dispose()
        {
            if (Directory.Exists(_tempDir))
            {
                Directory.Delete(_tempDir, true);
            }

            GC.SuppressFinalize(this);
        }
=======
        var mockConfigProvider = new Mock<IConfigurationProviderService>();
        mockConfigProvider.Setup(x => x.GetContentStoragePath()).Returns("/test/content/path");

        var mockLogger = new Mock<ILogger<WorkspaceManager>>();
        var strategies = System.Array.Empty<IWorkspaceStrategy>();

        // Create CasReferenceTracker with required dependencies
        var mockCasConfig = new Mock<Microsoft.Extensions.Options.IOptions<CasConfiguration>>();
        mockCasConfig.Setup(x => x.Value).Returns(new CasConfiguration { CasRootPath = "/test/cas" });
        var mockCasLogger = new Mock<ILogger<CasReferenceTracker>>();
        var casReferenceTracker = new CasReferenceTracker(mockCasConfig.Object, mockCasLogger.Object);

        var manager = new WorkspaceManager(strategies, mockConfigProvider.Object, mockLogger.Object, casReferenceTracker);
        var config = new WorkspaceConfiguration
        {
            Strategy = (WorkspaceStrategy)999,
        };
        await Assert.ThrowsAsync<System.InvalidOperationException>(() => manager.PrepareWorkspaceAsync(config));
>>>>>>> 18481d0b
    }
}<|MERGE_RESOLUTION|>--- conflicted
+++ resolved
@@ -1,15 +1,7 @@
-<<<<<<< HEAD
-using GenHub.Core.Interfaces.Common;
-using GenHub.Core.Interfaces.Storage;
-using GenHub.Core.Interfaces.Workspace;
-using GenHub.Core.Models.Enums;
-using GenHub.Core.Models.Manifest;
-=======
 using System.Threading.Tasks;
 using GenHub.Core.Interfaces.Common;
 using GenHub.Core.Interfaces.Workspace;
 using GenHub.Core.Models.Enums;
->>>>>>> 18481d0b
 using GenHub.Core.Models.Storage;
 using GenHub.Core.Models.Workspace;
 using GenHub.Features.Storage.Services;
@@ -25,139 +17,6 @@
     /// </summary>
     public class WorkspaceManagerTests : IDisposable
     {
-<<<<<<< HEAD
-        private readonly Mock<IWorkspaceStrategy> _strategyMock;
-        private readonly Mock<IConfigurationProviderService> _configProviderMock;
-        private readonly Mock<ILogger<WorkspaceManager>> _loggerMock;
-        private readonly Mock<ICasService> _casServiceMock;
-        private readonly CasReferenceTracker _casReferenceTracker;
-        private readonly WorkspaceManager _workspaceManager;
-        private readonly string _tempDir;
-
-        /// <summary>
-        /// Initializes a new instance of the <see cref="WorkspaceManagerTests"/> class.
-        /// </summary>
-        public WorkspaceManagerTests()
-        {
-            _strategyMock = new Mock<IWorkspaceStrategy>();
-            _configProviderMock = new Mock<IConfigurationProviderService>();
-            _loggerMock = new Mock<ILogger<WorkspaceManager>>();
-            _casServiceMock = new Mock<ICasService>();
-            _tempDir = Path.Combine(Path.GetTempPath(), Guid.NewGuid().ToString());
-            Directory.CreateDirectory(_tempDir);
-
-            _configProviderMock.Setup(x => x.GetContentStoragePath()).Returns(_tempDir);
-
-            // Create CasReferenceTracker with proper dependencies
-            var casConfig = new Mock<IOptions<CasConfiguration>>();
-            casConfig.Setup(x => x.Value).Returns(new CasConfiguration { CasRootPath = _tempDir });
-            var casLogger = new Mock<ILogger<CasReferenceTracker>>();
-            _casReferenceTracker = new CasReferenceTracker(casConfig.Object, casLogger.Object);
-
-            _workspaceManager = new WorkspaceManager(
-                new[] { _strategyMock.Object },
-                _configProviderMock.Object,
-                _loggerMock.Object,
-                _casServiceMock.Object,
-                _casReferenceTracker);
-        }
-
-        /// <summary>
-        /// Tests that PrepareWorkspaceAsync throws when no strategy can handle the configuration.
-        /// </summary>
-        /// <returns>A <see cref="Task"/> representing the asynchronous unit test.</returns>
-        [Fact]
-        public async Task PrepareWorkspaceAsync_ThrowsIfNoStrategy()
-        {
-            var manager = new WorkspaceManager(
-                System.Array.Empty<IWorkspaceStrategy>(),
-                _configProviderMock.Object,
-                _loggerMock.Object,
-                _casServiceMock.Object,
-                _casReferenceTracker);
-
-            var config = new WorkspaceConfiguration();
-            await Assert.ThrowsAsync<System.InvalidOperationException>(() => manager.PrepareWorkspaceAsync(config));
-        }
-
-        /// <summary>
-        /// Tests that PrepareWorkspaceAsync with a valid configuration returns a successful result.
-        /// </summary>
-        /// <returns>A <see cref="Task"/> representing the asynchronous unit test.</returns>
-        [Fact]
-        public async Task PrepareWorkspaceAsync_WithValidConfiguration_ShouldSucceed()
-        {
-            // Arrange
-            var config = new WorkspaceConfiguration
-            {
-                Id = "test-workspace",
-                Strategy = WorkspaceStrategy.FullCopy,
-                Manifests = new List<ContentManifest>
-                {
-                    new() { Files = new List<ManifestFile> { new() { RelativePath = "test.txt", Size = 100 } } },
-                },
-            };
-
-            var workspaceInfo = new WorkspaceInfo { Id = config.Id, Success = true };
-            _strategyMock.Setup(x => x.CanHandle(config)).Returns(true);
-            _strategyMock.Setup(x => x.PrepareAsync(config, null, It.IsAny<CancellationToken>()))
-                .ReturnsAsync(workspaceInfo);
-
-            // Act
-            var result = await _workspaceManager.PrepareWorkspaceAsync(config);
-
-            // Assert
-            Assert.True(result.Success);
-            Assert.NotNull(result.Data);
-        }
-
-        /// <summary>
-        /// Tests that CleanupWorkspaceAsync removes an existing workspace directory successfully.
-        /// </summary>
-        /// <returns>A <see cref="Task"/> representing the asynchronous unit test.</returns>
-        [Fact]
-        public async Task CleanupWorkspaceAsync_WithExistingWorkspace_ShouldSucceed()
-        {
-            // Arrange
-            var workspaceId = "test-workspace";
-            var workspaceDir = Path.Combine(_tempDir, workspaceId);
-            Directory.CreateDirectory(workspaceDir);
-
-            // Create a workspace info and save it to the metadata file to simulate an existing workspace
-            var workspaceInfo = new WorkspaceInfo
-            {
-                Id = workspaceId,
-                WorkspacePath = workspaceDir,
-                Success = true,
-            };
-
-            var workspaces = new List<WorkspaceInfo> { workspaceInfo };
-            var workspaceMetadataPath = Path.Combine(_tempDir, "workspaces.json");
-            var json = System.Text.Json.JsonSerializer.Serialize(workspaces, new System.Text.Json.JsonSerializerOptions { WriteIndented = true });
-            await File.WriteAllTextAsync(workspaceMetadataPath, json);
-
-            // Act
-            var result = await _workspaceManager.CleanupWorkspaceAsync(workspaceId);
-
-            // Assert
-            Assert.True(result.Success);
-            Assert.True(result.Data);
-            Assert.False(Directory.Exists(workspaceDir));
-        }
-
-        /// <summary>
-        /// Disposes of test resources and suppresses finalization.
-        /// </summary>
-        public void Dispose()
-        {
-            if (Directory.Exists(_tempDir))
-            {
-                Directory.Delete(_tempDir, true);
-            }
-
-            GC.SuppressFinalize(this);
-        }
-=======
         var mockConfigProvider = new Mock<IConfigurationProviderService>();
         mockConfigProvider.Setup(x => x.GetContentStoragePath()).Returns("/test/content/path");
 
@@ -176,6 +35,5 @@
             Strategy = (WorkspaceStrategy)999,
         };
         await Assert.ThrowsAsync<System.InvalidOperationException>(() => manager.PrepareWorkspaceAsync(config));
->>>>>>> 18481d0b
     }
 }