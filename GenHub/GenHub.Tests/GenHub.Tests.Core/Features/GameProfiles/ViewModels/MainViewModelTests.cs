--- conflicted
+++ resolved
@@ -54,13 +54,8 @@
 
         // Act
         var vm = new MainViewModel(
-<<<<<<< HEAD
-            CreateGameProfileLauncherVm(),
-            downloadsVm,
-=======
-            CreateGameProfileLauncherViewModel(),
-            CreateDownloadsViewModel(),
->>>>>>> 940a8e68
+            CreateGameProfileLauncherViewModel(),
+            CreateDownloadsViewModel(),
             toolsVm,
             settingsVm,
             mockNotificationManager.Object,
@@ -100,13 +95,8 @@
             Mock.Of<ILogger<NotificationManagerViewModel>>(),
             Mock.Of<ILogger<NotificationItemViewModel>>());
         var vm = new MainViewModel(
-<<<<<<< HEAD
-            CreateGameProfileLauncherVm(),
-            downloadsVm,
-=======
-            CreateGameProfileLauncherViewModel(),
-            CreateDownloadsViewModel(),
->>>>>>> 940a8e68
+            CreateGameProfileLauncherViewModel(),
+            CreateDownloadsViewModel(),
             toolsVm,
             settingsVm,
             mockNotificationManager.Object,
@@ -141,13 +131,8 @@
             Mock.Of<ILogger<NotificationManagerViewModel>>(),
             Mock.Of<ILogger<NotificationItemViewModel>>());
         var viewModel = new MainViewModel(
-<<<<<<< HEAD
-            CreateGameProfileLauncherVm(),
-            downloadsVm,
-=======
-            CreateGameProfileLauncherViewModel(),
-            CreateDownloadsViewModel(),
->>>>>>> 940a8e68
+            CreateGameProfileLauncherViewModel(),
+            CreateDownloadsViewModel(),
             toolsVm,
             settingsVm,
             mockNotificationManager.Object,
@@ -186,13 +171,8 @@
             Mock.Of<ILogger<NotificationManagerViewModel>>(),
             Mock.Of<ILogger<NotificationItemViewModel>>());
         var vm = new MainViewModel(
-<<<<<<< HEAD
-            CreateGameProfileLauncherVm(),
-            CreateDownloadsVm(),
-=======
-            CreateGameProfileLauncherViewModel(),
-            CreateDownloadsViewModel(),
->>>>>>> 940a8e68
+            CreateGameProfileLauncherViewModel(),
+            CreateDownloadsViewModel(),
             toolsVm,
             settingsVm,
             mockNotificationManager.Object,
@@ -230,13 +210,8 @@
             Mock.Of<ILogger<NotificationManagerViewModel>>(),
             Mock.Of<ILogger<NotificationItemViewModel>>());
         var vm = new MainViewModel(
-<<<<<<< HEAD
-            CreateGameProfileLauncherVm(),
-            CreateDownloadsVm(),
-=======
-            CreateGameProfileLauncherViewModel(),
-            CreateDownloadsViewModel(),
->>>>>>> 940a8e68
+            CreateGameProfileLauncherViewModel(),
+            CreateDownloadsViewModel(),
             toolsVm,
             settingsVm,
             mockNotificationManager.Object,
@@ -358,25 +333,4 @@
         mock.Setup(x => x.DismissAllRequests).Returns(Observable.Empty<bool>());
         return mock;
     }
-
-    private static GameProfileLauncherViewModel CreateGameProfileLauncherVm()
-    {
-        return new GameProfileLauncherViewModel(
-            Mock.Of<IGameInstallationService>(),
-            Mock.Of<IGameProfileManager>(),
-            Mock.Of<IProfileLauncherFacade>(),
-            new GameProfileSettingsViewModel(
-                Mock.Of<IGameProfileManager>(),
-                Mock.Of<IGameSettingsService>(),
-                Mock.Of<IConfigurationProviderService>(),
-                Mock.Of<IProfileContentLoader>(),
-                NullLogger<GameProfileSettingsViewModel>.Instance,
-                NullLogger<GameSettingsViewModel>.Instance),
-            Mock.Of<IProfileEditorFacade>(),
-            Mock.Of<IConfigurationProviderService>(),
-            Mock.Of<IGameProcessManager>(),
-            Mock.Of<IStorageLocationService>(),
-            Mock.Of<INotificationService>(),
-            NullLogger<GameProfileLauncherViewModel>.Instance);
-    }
 }