--- conflicted
+++ resolved
@@ -52,11 +52,7 @@
         // Act
         var vm = new MainViewModel(
             new GameProfileLauncherViewModel(),
-<<<<<<< HEAD
             downloadsVm,
-=======
-            new DownloadsViewModel(mockNotificationService.Object),
->>>>>>> 483c5e9c
             toolsVm,
             settingsVm,
             mockNotificationManager.Object,
@@ -98,11 +94,7 @@
             Mock.Of<ILogger<NotificationItemViewModel>>());
         var vm = new MainViewModel(
             new GameProfileLauncherViewModel(),
-<<<<<<< HEAD
             downloadsVm,
-=======
-            new DownloadsViewModel(mockNotificationService.Object),
->>>>>>> 483c5e9c
             toolsVm,
             settingsVm,
             mockNotificationManager.Object,
@@ -139,11 +131,7 @@
             Mock.Of<ILogger<NotificationItemViewModel>>());
         var viewModel = new MainViewModel(
             new GameProfileLauncherViewModel(),
-<<<<<<< HEAD
             downloadsVm,
-=======
-            new DownloadsViewModel(mockNotificationService.Object),
->>>>>>> 483c5e9c
             toolsVm,
             settingsVm,
             mockNotificationManager.Object,
@@ -183,11 +171,7 @@
             Mock.Of<ILogger<NotificationItemViewModel>>());
         var vm = new MainViewModel(
             new GameProfileLauncherViewModel(),
-<<<<<<< HEAD
             CreateDownloadsVm(),
-=======
-            new DownloadsViewModel(mockNotificationService.Object),
->>>>>>> 483c5e9c
             toolsVm,
             settingsVm,
             mockNotificationManager.Object,
@@ -229,11 +213,7 @@
             Mock.Of<ILogger<NotificationItemViewModel>>());
         var vm = new MainViewModel(
             new GameProfileLauncherViewModel(),
-<<<<<<< HEAD
             CreateDownloadsVm(),
-=======
-            new DownloadsViewModel(mockNotificationService.Object),
->>>>>>> 483c5e9c
             toolsVm,
             settingsVm,
             mockNotificationManager.Object,
@@ -295,7 +275,6 @@
         return mock.Object;
     }
 
-<<<<<<< HEAD
     /// <summary>
     /// Creates a default DownloadsViewModel with mocked services for reuse.
     /// </summary>
@@ -303,8 +282,10 @@
     {
         var mockServiceProvider = new Mock<IServiceProvider>();
         var mockLogger = new Mock<ILogger<DownloadsViewModel>>();
-        return new DownloadsViewModel(mockServiceProvider.Object, mockLogger.Object);
-=======
+        var mockNotificationService = new Mock<INotificationService>();
+        return new DownloadsViewModel(mockServiceProvider.Object, mockLogger.Object, mockNotificationService.Object);
+    }
+
     private static Mock<INotificationService> CreateNotificationServiceMock()
     {
         var mock = new Mock<INotificationService>();
@@ -312,6 +293,5 @@
         mock.Setup(x => x.DismissRequests).Returns(Observable.Empty<Guid>());
         mock.Setup(x => x.DismissAllRequests).Returns(Observable.Empty<bool>());
         return mock;
->>>>>>> 483c5e9c
     }
 }