--- conflicted
+++ resolved
@@ -1,12 +1,5 @@
-<<<<<<< HEAD
-using GenHub.Core.Interfaces.Content;
-using System.IO;
-using System.Threading;
-using System.Threading.Tasks;
-=======
 using GenHub.Core.Interfaces.Common;
 using GenHub.Core.Interfaces.Content;
->>>>>>> 67babdf4
 using GenHub.Core.Interfaces.Manifest;
 using GenHub.Core.Models.GameVersions;
 using GenHub.Core.Models.Manifest;
@@ -27,10 +20,7 @@
     private readonly Mock<ILogger<GameVersionValidator>> _loggerMock = new();
     private readonly Mock<IManifestProvider> _manifestProviderMock = new();
     private readonly Mock<IContentValidator> _contentValidatorMock = new();
-<<<<<<< HEAD
-=======
     private readonly Mock<IFileHashProvider> _hashProviderMock = new();
->>>>>>> 67babdf4
     private readonly GameVersionValidator _validator;
 
     /// <summary>
@@ -44,15 +34,11 @@
         _contentValidatorMock.Setup(c => c.ValidateContentIntegrityAsync(It.IsAny<string>(), It.IsAny<ContentManifest>(), It.IsAny<CancellationToken>()))
             .ReturnsAsync(new ValidationResult("test", new List<ValidationIssue>()));
 
-<<<<<<< HEAD
-        _validator = new GameVersionValidator(_loggerMock.Object, _manifestProviderMock.Object, _contentValidatorMock.Object);
-=======
         _validator = new GameVersionValidator(
             _loggerMock.Object,
             _manifestProviderMock.Object,
             _contentValidatorMock.Object,
             _hashProviderMock.Object);
->>>>>>> 67babdf4
     }
 
     /// <summary>
