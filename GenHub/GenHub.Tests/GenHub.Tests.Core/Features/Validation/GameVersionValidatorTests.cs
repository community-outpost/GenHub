using GenHub.Core.Interfaces.Common;
using GenHub.Core.Interfaces.Content;
using GenHub.Core.Interfaces.Manifest;
using GenHub.Core.Models.GameVersions;
using GenHub.Core.Models.Manifest;
using GenHub.Core.Models.Results;
using GenHub.Core.Models.Validation;

using GenHub.Features.Validation;
using Microsoft.Extensions.Logging;
using Moq;
using Xunit;

namespace GenHub.Tests.Features.Validation
{
<<<<<<< HEAD
=======
    private readonly Mock<ILogger<GameVersionValidator>> _loggerMock;
    private readonly Mock<IManifestProvider> _manifestProviderMock;
    private readonly Mock<IContentValidator> _contentValidatorMock = new();
    private readonly Mock<IFileHashProvider> _hashProviderMock = new();
    private readonly GameVersionValidator _validator;

>>>>>>> 18481d0b
    /// <summary>
    /// Unit tests for <see cref="GameVersionValidator"/>.
    /// </summary>
    public class GameVersionValidatorTests
    {
<<<<<<< HEAD
        private readonly Mock<ILogger<GameVersionValidator>> _loggerMock = new();
        private readonly Mock<IManifestProvider> _manifestProviderMock = new();
        private readonly Mock<IContentValidator> _contentValidatorMock = new();
        private readonly Mock<IFileHashProvider> _hashProviderMock = new();
        private readonly GameVersionValidator _validator;
=======
        _loggerMock = new Mock<ILogger<GameVersionValidator>>();
        _manifestProviderMock = new Mock<IManifestProvider>();
        _contentValidatorMock = new Mock<IContentValidator>();

        // Setup ContentValidator mocks to return valid results
        _contentValidatorMock.Setup(c => c.ValidateManifestAsync(It.IsAny<ContentManifest>(), It.IsAny<CancellationToken>()))
            .ReturnsAsync(new ValidationResult("test", new List<ValidationIssue>()));

        // Setup ValidateContentIntegrityAsync mock
        _contentValidatorMock.Setup(c => c.ValidateContentIntegrityAsync(It.IsAny<string>(), It.IsAny<ContentManifest>(), It.IsAny<CancellationToken>()))
            .ReturnsAsync(new ValidationResult("test", new List<ValidationIssue>()));

        // Use unified ValidateAllAsync for full validation
        _contentValidatorMock.Setup(c => c.ValidateAllAsync(It.IsAny<string>(), It.IsAny<ContentManifest>(), It.IsAny<IProgress<ValidationProgress>>(), It.IsAny<CancellationToken>()))
            .ReturnsAsync(new ValidationResult("test", new List<ValidationIssue>()));

        _validator = new GameVersionValidator(_loggerMock.Object, _manifestProviderMock.Object, _contentValidatorMock.Object, _hashProviderMock.Object);
    }
>>>>>>> 18481d0b

        /// <summary>
        /// Initializes a new instance of the <see cref="GameVersionValidatorTests"/> class.
        /// </summary>
        public GameVersionValidatorTests()
        {
            // Setup ContentValidator mocks to return valid results
            _contentValidatorMock.Setup(c => c.ValidateManifestAsync(It.IsAny<ContentManifest>(), It.IsAny<CancellationToken>()))
                .ReturnsAsync(new ValidationResult("test", new List<ValidationIssue>()));
            _contentValidatorMock.Setup(c => c.ValidateContentIntegrityAsync(It.IsAny<string>(), It.IsAny<ContentManifest>(), It.IsAny<CancellationToken>()))
                .ReturnsAsync(new ValidationResult("test", new List<ValidationIssue>()));

            _validator = new GameVersionValidator(
                _loggerMock.Object,
                _manifestProviderMock.Object,
                _contentValidatorMock.Object,
                _hashProviderMock.Object);
        }

        /// <summary>
        /// Verifies that KnownAddons in the manifest are detected as warnings.
        /// </summary>
        /// <returns>A task representing the asynchronous operation.</returns>
        [Fact]
        public async Task ValidateAsync_WithKnownAddonInManifest_DetectsAddonAsWarning()
        {
            // Arrange
            var tempDir = Directory.CreateTempSubdirectory();
            var addonFilePath = Path.Combine(tempDir.FullName, "d3d8.dll");
            await File.WriteAllTextAsync(addonFilePath, "addon content");

            var manifest = new ContentManifest
            {
                Files = new()
                {
                    new ManifestFile { RelativePath = "d3d8.dll", Size = 13, Hash = string.Empty },
                },
                KnownAddons = new()
                {
                    "d3d8.dll",
                },
            };
            _manifestProviderMock.Setup(m => m.GetManifestAsync(It.IsAny<GameVersion>(), default)).ReturnsAsync(manifest);
            var version = new GameVersion { WorkingDirectory = tempDir.FullName };

            // Act
            var result = await _validator.ValidateAsync(version, null, default);

            // Assert
            Assert.True(result.IsValid); // Warnings don't make it invalid
            var addonIssue = result.Issues.FirstOrDefault(i => i.IssueType == ValidationIssueType.AddonDetected);
            Assert.NotNull(addonIssue);
            Assert.Equal(ValidationSeverity.Warning, addonIssue.Severity);
            Assert.Contains("d3d8.dll", addonIssue.Message);

            tempDir.Delete(true);
        }

        /// <summary>
        /// Verifies that unexpected files are detected as issues.
        /// </summary>
        /// <returns>A task representing the asynchronous operation.</returns>
        [Fact]
        public async Task ValidateAsync_WithUnexpectedFile_DetectsUnexpectedFile()
        {
            // Arrange
            var tempDir = Directory.CreateTempSubdirectory();
            var expectedFilePath = Path.Combine(tempDir.FullName, "expected.txt");
            var unexpectedFilePath = Path.Combine(tempDir.FullName, "unexpected.txt");
            await File.WriteAllTextAsync(expectedFilePath, "expected");
            await File.WriteAllTextAsync(unexpectedFilePath, "unexpected");

            var manifest = new ContentManifest
            {
                Files = new()
                {
                    new ManifestFile { RelativePath = "expected.txt", Size = 8, Hash = string.Empty },
                },
            };
            _manifestProviderMock.Setup(m => m.GetManifestAsync(It.IsAny<GameVersion>(), default)).ReturnsAsync(manifest);
            var version = new GameVersion { WorkingDirectory = tempDir.FullName };

            // Act
            var result = await _validator.ValidateAsync(version, null, default);

            // Assert
            Assert.True(result.IsValid); // UnexpectedFile does not make result invalid
            var relPath = Path.GetRelativePath(tempDir.FullName, unexpectedFilePath).Replace(Path.DirectorySeparatorChar, '/');
            Assert.Contains(result.Issues, i => i.IssueType == ValidationIssueType.UnexpectedFile && i.Path == relPath);

            tempDir.Delete(true);
        }

        /// <summary>
        /// Verifies that a missing manifest results in a <see cref="ValidationIssueType.MissingFile"/> issue.
        /// </summary>
        /// <returns>A task representing the asynchronous operation.</returns>
        [Fact]
        public async Task ValidateAsync_ManifestNotFound_AddsIssue()
        {
            _manifestProviderMock.Setup(m => m.GetManifestAsync(It.IsAny<GameVersion>(), It.IsAny<CancellationToken>())).ReturnsAsync((ContentManifest?)null);
            var tempDir = Directory.CreateTempSubdirectory();
            try
            {
                var version = new GameVersion { WorkingDirectory = tempDir.FullName };
                var result = await _validator.ValidateAsync(version, null, default);
                Assert.False(result.IsValid);
                Assert.Single(result.Issues);
                Assert.Equal(ValidationIssueType.MissingFile, result.Issues[0].IssueType);
            }
            finally
            {
                tempDir.Delete(true);
            }
        }

        /// <summary>
        /// Verifies that a missing file in the manifest results in a <see cref="ValidationIssueType.MissingFile"/> issue.
        /// </summary>
        /// <returns>A task representing the asynchronous operation.</returns>
        [Fact]
        public async Task ValidateAsync_MissingFile_AddsMissingFileIssue()
        {
            var manifest = new ContentManifest { Files = new() { new ManifestFile { RelativePath = "missing.txt", Size = 0, Hash = string.Empty } } };
            _manifestProviderMock.Setup(m => m.GetManifestAsync(It.IsAny<GameVersion>(), default)).ReturnsAsync(manifest);

            // Setup ContentValidator to return missing file issue
            _contentValidatorMock.Setup(c => c.ValidateContentIntegrityAsync(It.IsAny<string>(), It.IsAny<ContentManifest>(), It.IsAny<CancellationToken>()))
                .ReturnsAsync(new ValidationResult("test", new List<ValidationIssue>
                {
                    new ValidationIssue { IssueType = ValidationIssueType.MissingFile, Path = "missing.txt", Message = "File not found" },
                }));

            var tempDir = Directory.CreateTempSubdirectory();
            try
            {
                var version = new GameVersion { WorkingDirectory = tempDir.FullName };
                var result = await _validator.ValidateAsync(version, null, default);
                Assert.False(result.IsValid);
                Assert.Contains(result.Issues, i => i.IssueType == ValidationIssueType.MissingFile);
            }
            finally
            {
                tempDir.Delete(true);
            }
        }

        /// <summary>
        /// Verifies that cancellation during validation throws <see cref="OperationCanceledException"/>.
        /// </summary>
        /// <returns>A task representing the asynchronous operation.</returns>
        [Fact]
        public async Task ValidateAsync_Cancellation_ThrowsOperationCanceledException()
        {
            var tempDir = Directory.CreateTempSubdirectory();
            var cts = new CancellationTokenSource();
            cts.Cancel();
            var version = new GameVersion { WorkingDirectory = tempDir.FullName };
            await Assert.ThrowsAsync<OperationCanceledException>(() => _validator.ValidateAsync(version, cancellationToken: cts.Token));
            tempDir.Delete(true);
        }

        /// <summary>
        /// Verifies that multiple addon files are all detected.
        /// </summary>
        /// <returns>A task representing the asynchronous operation.</returns>
        [Fact]
        public async Task ValidateAsync_WithMultipleKnownAddons_DetectsAllAddons()
        {
            // Arrange
            var tempDir = Directory.CreateTempSubdirectory();
            var addon1Path = Path.Combine(tempDir.FullName, "d3d8.dll");
            var addon2Path = Path.Combine(tempDir.FullName, "ddraw.dll");
            await File.WriteAllTextAsync(addon1Path, "addon1 content");
            await File.WriteAllTextAsync(addon2Path, "addon2 content");

            var manifest = new ContentManifest
            {
                Files = new()
                {
                    new ManifestFile { RelativePath = "d3d8.dll", Size = 14, Hash = string.Empty },
                    new ManifestFile { RelativePath = "ddraw.dll", Size = 14, Hash = string.Empty },
                },
                KnownAddons = new()
                {
                    "d3d8.dll",
                    "ddraw.dll",
                },
            };
            _manifestProviderMock.Setup(m => m.GetManifestAsync(It.IsAny<GameVersion>(), default)).ReturnsAsync(manifest);
            var version = new GameVersion { WorkingDirectory = tempDir.FullName };

            // Act
            var result = await _validator.ValidateAsync(version, null, default);

            // Assert
            Assert.True(result.IsValid);
            var addonIssues = result.Issues.Where(i => i.IssueType == ValidationIssueType.AddonDetected).ToList();
            Assert.Equal(2, addonIssues.Count);
            Assert.Contains(addonIssues, i => i.Message.Contains("d3d8.dll"));
            Assert.Contains(addonIssues, i => i.Message.Contains("ddraw.dll"));

            tempDir.Delete(true);
        }

        /// <summary>
        /// Verifies that validation with progress callback reports progress.
        /// </summary>
        /// <returns>A task representing the asynchronous operation.</returns>
        [Fact]
        public async Task ValidateAsync_WithProgressCallback_ReportsProgress()
        {
            // Arrange
            var tempDir = Directory.CreateTempSubdirectory();
            var filePath = Path.Combine(tempDir.FullName, "test.txt");
            await File.WriteAllTextAsync(filePath, "test content");

            var manifest = new ContentManifest
            {
                Files = new()
                {
                    new ManifestFile { RelativePath = "test.txt", Size = 12, Hash = string.Empty },
                },
            };
            _manifestProviderMock.Setup(m => m.GetManifestAsync(It.IsAny<GameVersion>(), default)).ReturnsAsync(manifest);
            var version = new GameVersion { WorkingDirectory = tempDir.FullName };

            var progressReports = new List<ValidationProgress>();
            var progress = new Progress<ValidationProgress>(p => progressReports.Add(p));

            // Act
            var result = await _validator.ValidateAsync(version, progress, default);

            // Assert
            Assert.True(result.IsValid);
            Assert.NotEmpty(progressReports);
            Assert.Contains(progressReports, p => p.PercentComplete == 100);

            tempDir.Delete(true);
        }

<<<<<<< HEAD
        /// <summary>
        /// Verifies that hash mismatch is detected as corruption.
        /// </summary>
        /// <returns>A task representing the asynchronous operation.</returns>
        [Fact]
        public async Task ValidateAsync_WithHashMismatch_DetectsCorruption()
        {
            // Arrange
            var tempDir = Directory.CreateTempSubdirectory();
            var filePath = Path.Combine(tempDir.FullName, "corrupted.txt");
            await File.WriteAllTextAsync(filePath, "corrupted content");
=======
    /// <summary>
    /// Tests that ValidateAsync adds a missing file issue.
    /// </summary>
    /// <returns>A task representing the asynchronous operation.</returns>
    [Fact]
    public async Task ValidateAsync_MissingFile_AddsMissingFileIssue()
    {
        var manifest = new ContentManifest
        {
            Files = new()
            {
                new ManifestFile { RelativePath = "missing.txt", Size = 0, Hash = string.Empty },
            },
        };
        _manifestProviderMock
            .Setup(m => m.GetManifestAsync(It.IsAny<GameVersion>(), default))
            .ReturnsAsync(manifest);

        // Setup ContentValidator to return missing file issue for ValidateContentIntegrityAsync
        var integrityResult = new ValidationResult("dummy", new List<ValidationIssue>
        {
            new ValidationIssue { IssueType = ValidationIssueType.MissingFile, Path = "missing.txt", Message = "File not found" },
        });
        _contentValidatorMock.Setup(c => c.ValidateContentIntegrityAsync(It.IsAny<string>(), It.IsAny<ContentManifest>(), It.IsAny<CancellationToken>()))
            .ReturnsAsync(integrityResult);

        // Also setup ValidateManifestAsync to return valid result (no issues)
        _contentValidatorMock.Setup(c => c.ValidateManifestAsync(It.IsAny<ContentManifest>(), It.IsAny<CancellationToken>()))
            .ReturnsAsync(new ValidationResult("dummy", new List<ValidationIssue>()));

        var tempDir = Directory.CreateTempSubdirectory();
        try
        {
            var version = new GameVersion { WorkingDirectory = tempDir.FullName };

            // Act
            var result = await _validator.ValidateAsync(version, null, default);

            // Assert
            Assert.False(result.IsValid);
            Assert.Contains(result.Issues, i => i.IssueType == ValidationIssueType.MissingFile);
        }
        finally
        {
            tempDir.Delete(true);
        }
    }
>>>>>>> 18481d0b

            var manifest = new ContentManifest
            {
                Files = new()
                {
                    new ManifestFile { RelativePath = "corrupted.txt", Size = 17, Hash = "expected-hash" },
                },
            };
            _manifestProviderMock.Setup(m => m.GetManifestAsync(It.IsAny<GameVersion>(), default)).ReturnsAsync(manifest);

            // Setup ContentValidator to return corruption issue
            _contentValidatorMock.Setup(c => c.ValidateContentIntegrityAsync(It.IsAny<string>(), It.IsAny<ContentManifest>(), It.IsAny<CancellationToken>()))
                .ReturnsAsync(new ValidationResult("test", new List<ValidationIssue>
                {
                    new ValidationIssue { IssueType = ValidationIssueType.CorruptedFile, Path = "corrupted.txt", Message = "Hash mismatch" },
                }));

            var version = new GameVersion { WorkingDirectory = tempDir.FullName };

            // Act
            var result = await _validator.ValidateAsync(version, null, default);

            // Assert
            Assert.False(result.IsValid);
            Assert.Contains(result.Issues, i => i.IssueType == ValidationIssueType.CorruptedFile);

            tempDir.Delete(true);
        }

        /// <summary>
        /// Verifies that validation works with empty directory.
        /// </summary>
        /// <returns>A task representing the asynchronous operation.</returns>
        [Fact]
        public async Task ValidateAsync_WithEmptyDirectory_HandlesGracefully()
        {
            // Arrange
            var tempDir = Directory.CreateTempSubdirectory();
            var manifest = new ContentManifest
            {
                Files = new()
                {
                    new ManifestFile { RelativePath = "missing.txt", Size = 0, Hash = string.Empty },
                },
            };
            _manifestProviderMock.Setup(m => m.GetManifestAsync(It.IsAny<GameVersion>(), default)).ReturnsAsync(manifest);

            // Setup ContentValidator to return missing file issue
            _contentValidatorMock.Setup(c => c.ValidateContentIntegrityAsync(It.IsAny<string>(), It.IsAny<ContentManifest>(), It.IsAny<CancellationToken>()))
                .ReturnsAsync(new ValidationResult("test", new List<ValidationIssue>
                {
                    new ValidationIssue { IssueType = ValidationIssueType.MissingFile, Path = "missing.txt", Message = "File not found" },
                }));

            var version = new GameVersion { WorkingDirectory = tempDir.FullName };

            // Act
            var result = await _validator.ValidateAsync(version, null, default);

            // Assert
            Assert.False(result.IsValid);
            Assert.Contains(result.Issues, i => i.IssueType == ValidationIssueType.MissingFile);

            tempDir.Delete(true);
        }
    }
}<|MERGE_RESOLUTION|>--- conflicted
+++ resolved
@@ -13,27 +13,17 @@
 
 namespace GenHub.Tests.Features.Validation
 {
-<<<<<<< HEAD
-=======
     private readonly Mock<ILogger<GameVersionValidator>> _loggerMock;
     private readonly Mock<IManifestProvider> _manifestProviderMock;
     private readonly Mock<IContentValidator> _contentValidatorMock = new();
     private readonly Mock<IFileHashProvider> _hashProviderMock = new();
     private readonly GameVersionValidator _validator;
 
->>>>>>> 18481d0b
     /// <summary>
     /// Unit tests for <see cref="GameVersionValidator"/>.
     /// </summary>
     public class GameVersionValidatorTests
     {
-<<<<<<< HEAD
-        private readonly Mock<ILogger<GameVersionValidator>> _loggerMock = new();
-        private readonly Mock<IManifestProvider> _manifestProviderMock = new();
-        private readonly Mock<IContentValidator> _contentValidatorMock = new();
-        private readonly Mock<IFileHashProvider> _hashProviderMock = new();
-        private readonly GameVersionValidator _validator;
-=======
         _loggerMock = new Mock<ILogger<GameVersionValidator>>();
         _manifestProviderMock = new Mock<IManifestProvider>();
         _contentValidatorMock = new Mock<IContentValidator>();
@@ -52,7 +42,6 @@
 
         _validator = new GameVersionValidator(_loggerMock.Object, _manifestProviderMock.Object, _contentValidatorMock.Object, _hashProviderMock.Object);
     }
->>>>>>> 18481d0b
 
         /// <summary>
         /// Initializes a new instance of the <see cref="GameVersionValidatorTests"/> class.
@@ -294,7 +283,6 @@
             tempDir.Delete(true);
         }
 
-<<<<<<< HEAD
         /// <summary>
         /// Verifies that hash mismatch is detected as corruption.
         /// </summary>
@@ -306,7 +294,73 @@
             var tempDir = Directory.CreateTempSubdirectory();
             var filePath = Path.Combine(tempDir.FullName, "corrupted.txt");
             await File.WriteAllTextAsync(filePath, "corrupted content");
-=======
+
+            var manifest = new ContentManifest
+            {
+                Files = new()
+                {
+                    new ManifestFile { RelativePath = "corrupted.txt", Size = 17, Hash = "expected-hash" },
+                },
+            };
+            _manifestProviderMock.Setup(m => m.GetManifestAsync(It.IsAny<GameVersion>(), default)).ReturnsAsync(manifest);
+
+            // Setup ContentValidator to return corruption issue
+            _contentValidatorMock.Setup(c => c.ValidateContentIntegrityAsync(It.IsAny<string>(), It.IsAny<ContentManifest>(), It.IsAny<CancellationToken>()))
+                .ReturnsAsync(new ValidationResult("test", new List<ValidationIssue>
+                {
+                    new ValidationIssue { IssueType = ValidationIssueType.CorruptedFile, Path = "corrupted.txt", Message = "Hash mismatch" },
+                }));
+
+            var version = new GameVersion { WorkingDirectory = tempDir.FullName };
+
+            // Act
+            var result = await _validator.ValidateAsync(version, null, default);
+
+            // Assert
+            Assert.False(result.IsValid);
+            Assert.Contains(result.Issues, i => i.IssueType == ValidationIssueType.CorruptedFile);
+
+            tempDir.Delete(true);
+        }
+
+        /// <summary>
+        /// Verifies that validation works with empty directory.
+        /// </summary>
+        /// <returns>A task representing the asynchronous operation.</returns>
+        [Fact]
+        public async Task ValidateAsync_WithEmptyDirectory_HandlesGracefully()
+        {
+            // Arrange
+            var tempDir = Directory.CreateTempSubdirectory();
+            var manifest = new ContentManifest
+            {
+                Files = new()
+                {
+                    new ManifestFile { RelativePath = "missing.txt", Size = 0, Hash = string.Empty },
+                },
+            };
+            _manifestProviderMock.Setup(m => m.GetManifestAsync(It.IsAny<GameVersion>(), default)).ReturnsAsync(manifest);
+
+            // Setup ContentValidator to return missing file issue
+            _contentValidatorMock.Setup(c => c.ValidateContentIntegrityAsync(It.IsAny<string>(), It.IsAny<ContentManifest>(), It.IsAny<CancellationToken>()))
+                .ReturnsAsync(new ValidationResult("test", new List<ValidationIssue>
+                {
+                    new ValidationIssue { IssueType = ValidationIssueType.MissingFile, Path = "missing.txt", Message = "File not found" },
+                }));
+
+            var version = new GameVersion { WorkingDirectory = tempDir.FullName };
+
+            // Act
+            var result = await _validator.ValidateAsync(version, null, default);
+
+            // Assert
+            Assert.False(result.IsValid);
+            Assert.Contains(result.Issues, i => i.IssueType == ValidationIssueType.MissingFile);
+
+            tempDir.Delete(true);
+        }
+    }
+
     /// <summary>
     /// Tests that ValidateAsync adds a missing file issue.
     /// </summary>
@@ -354,71 +408,17 @@
             tempDir.Delete(true);
         }
     }
->>>>>>> 18481d0b
-
-            var manifest = new ContentManifest
-            {
-                Files = new()
-                {
-                    new ManifestFile { RelativePath = "corrupted.txt", Size = 17, Hash = "expected-hash" },
-                },
-            };
-            _manifestProviderMock.Setup(m => m.GetManifestAsync(It.IsAny<GameVersion>(), default)).ReturnsAsync(manifest);
-
-            // Setup ContentValidator to return corruption issue
-            _contentValidatorMock.Setup(c => c.ValidateContentIntegrityAsync(It.IsAny<string>(), It.IsAny<ContentManifest>(), It.IsAny<CancellationToken>()))
-                .ReturnsAsync(new ValidationResult("test", new List<ValidationIssue>
-                {
-                    new ValidationIssue { IssueType = ValidationIssueType.CorruptedFile, Path = "corrupted.txt", Message = "Hash mismatch" },
-                }));
-
-            var version = new GameVersion { WorkingDirectory = tempDir.FullName };
-
-            // Act
-            var result = await _validator.ValidateAsync(version, null, default);
-
-            // Assert
-            Assert.False(result.IsValid);
-            Assert.Contains(result.Issues, i => i.IssueType == ValidationIssueType.CorruptedFile);
-
-            tempDir.Delete(true);
-        }
-
-        /// <summary>
-        /// Verifies that validation works with empty directory.
-        /// </summary>
-        /// <returns>A task representing the asynchronous operation.</returns>
-        [Fact]
-        public async Task ValidateAsync_WithEmptyDirectory_HandlesGracefully()
-        {
-            // Arrange
-            var tempDir = Directory.CreateTempSubdirectory();
-            var manifest = new ContentManifest
-            {
-                Files = new()
-                {
-                    new ManifestFile { RelativePath = "missing.txt", Size = 0, Hash = string.Empty },
-                },
-            };
-            _manifestProviderMock.Setup(m => m.GetManifestAsync(It.IsAny<GameVersion>(), default)).ReturnsAsync(manifest);
-
-            // Setup ContentValidator to return missing file issue
-            _contentValidatorMock.Setup(c => c.ValidateContentIntegrityAsync(It.IsAny<string>(), It.IsAny<ContentManifest>(), It.IsAny<CancellationToken>()))
-                .ReturnsAsync(new ValidationResult("test", new List<ValidationIssue>
-                {
-                    new ValidationIssue { IssueType = ValidationIssueType.MissingFile, Path = "missing.txt", Message = "File not found" },
-                }));
-
-            var version = new GameVersion { WorkingDirectory = tempDir.FullName };
-
-            // Act
-            var result = await _validator.ValidateAsync(version, null, default);
-
-            // Assert
-            Assert.False(result.IsValid);
-            Assert.Contains(result.Issues, i => i.IssueType == ValidationIssueType.MissingFile);
-
-            tempDir.Delete(true);
-        }
+
+    /// <summary>
+    /// Verifies that cancellation during validation throws <see cref="OperationCanceledException"/>.
+    /// </summary>
+    /// <returns>A task representing the asynchronous operation.</returns>
+    [Fact]
+    public async Task ValidateAsync_Cancellation_ThrowsOperationCanceledException()
+    {
+        var cts = new CancellationTokenSource();
+        cts.Cancel();
+        var version = new GameVersion { WorkingDirectory = "path" };
+        await Assert.ThrowsAsync<OperationCanceledException>(() => _validator.ValidateAsync(version, cts.Token));
     }
 }