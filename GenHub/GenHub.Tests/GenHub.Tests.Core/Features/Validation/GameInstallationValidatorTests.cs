using GenHub.Core.Interfaces.Common;
using GenHub.Core.Interfaces.Content;
using GenHub.Core.Interfaces.Manifest;
using GenHub.Core.Models.Enums;
using GenHub.Core.Models.GameInstallations;
using GenHub.Core.Models.Manifest;
using GenHub.Core.Models.Results;
using GenHub.Core.Models.Validation;
using GenHub.Features.Validation;
using Microsoft.Extensions.Logging;
using Moq;

namespace GenHub.Tests.Features.Validation
{
    /// <summary>
    /// Unit tests for GameInstallationValidator.
    /// </summary>
    public class GameInstallationValidatorTests
    {
        private readonly Mock<ILogger<GameInstallationValidator>> _loggerMock;
        private readonly Mock<IManifestProvider> _manifestProviderMock;
        private readonly Mock<IContentValidator> _contentValidatorMock = new();
        private readonly Mock<IFileHashProvider> _hashProviderMock = new();
        private readonly GameInstallationValidator _validator;

        /// <summary>
        /// Initializes a new instance of the <see cref="GameInstallationValidatorTests"/> class.
        /// </summary>
        public GameInstallationValidatorTests()
        {
            _loggerMock = new Mock<ILogger<GameInstallationValidator>>();
            _manifestProviderMock = new Mock<IManifestProvider>();
            _contentValidatorMock = new Mock<IContentValidator>();
            _hashProviderMock = new Mock<IFileHashProvider>();

            // Setup ContentValidator mocks to return valid results
            _contentValidatorMock.Setup(c => c.ValidateManifestAsync(It.IsAny<ContentManifest>(), It.IsAny<CancellationToken>()))
                .ReturnsAsync(new ValidationResult("test", new List<ValidationIssue>()));
            _contentValidatorMock.Setup(c => c.ValidateContentIntegrityAsync(It.IsAny<string>(), It.IsAny<ContentManifest>(), It.IsAny<CancellationToken>()))
                .ReturnsAsync(new ValidationResult("test", new List<ValidationIssue>()));
            _contentValidatorMock.Setup(c => c.DetectExtraneousFilesAsync(It.IsAny<string>(), It.IsAny<ContentManifest>(), It.IsAny<CancellationToken>()))
                .ReturnsAsync(new ValidationResult("test", new List<ValidationIssue>()));

            _validator = new GameInstallationValidator(_loggerMock.Object, _manifestProviderMock.Object, _contentValidatorMock.Object, _hashProviderMock.Object);
        }

        /// <summary>
        /// Verifies that progress is reported during validation.
        /// </summary>
        /// <returns>A task representing the asynchronous operation.</returns>
        [Fact]
        public async Task ValidateAsync_WithProgressCallback_ReportsProgress()
        {
            var tempDir = Directory.CreateTempSubdirectory();
            try
            {
                var filePath = Path.Combine(tempDir.FullName, "file1.txt");
                await File.WriteAllTextAsync(filePath, "content1"); // 8 bytes
                var requiredDir = "testdir";
                var manifest = new ContentManifest
                {
                    Files = new()
                    {
                        new ManifestFile { RelativePath = "file1.txt", Size = 9, Hash = string.Empty },
                    },
                    RequiredDirectories = new List<string> { requiredDir },
                };
                _manifestProviderMock
                    .Setup(m => m.GetManifestAsync(It.IsAny<GameInstallation>(), default))
                    .ReturnsAsync(manifest);

                Directory.CreateDirectory(Path.Combine(tempDir.FullName, requiredDir));

                var installation = new GameInstallation(
                    tempDir.FullName,
                    GameInstallationType.Steam,
                    new Mock<ILogger<GameInstallation>>().Object);

                // Use a custom synchronous progress implementation
                var progressTracker = new SynchronousProgress<ValidationProgress>();

                // Act
                await _validator.ValidateAsync(
                    installation,
                    progressTracker);

                // Assert
                var progressReports = progressTracker.Reports;
                Assert.True(progressReports.Count > 0, $"Expected progress reports to be generated, got {progressReports.Count}");

                // Verify we have reasonable number of progress reports
                Assert.True(progressReports.Count >= 2, $"Expected at least 2 progress reports, got {progressReports.Count}");

                // Verify the final progress report shows completion
                var finalProgress = progressReports.Last();
                Assert.Equal(finalProgress.Total, finalProgress.Processed);
                Assert.Equal(100, finalProgress.PercentComplete);

                // Verify that all progress reports have reasonable step counts
                foreach (var report in progressReports)
                {
                    Assert.True(report.Total >= 4, $"Expected total steps >= 4, got {report.Total}");
                    Assert.True(report.Processed >= 1, $"Expected processed steps >= 1, got {report.Processed}");
                    Assert.True(report.Processed <= report.Total, $"Expected processed <= total, got {report.Processed}/{report.Total}");
                }

                // Verify progress is monotonically increasing
                for (int i = 1; i < progressReports.Count; i++)
                {
                    Assert.True(
                        progressReports[i].Processed >= progressReports[i - 1].Processed,
                        $"Progress should be monotonically increasing. Step {i}: {progressReports[i].Processed} vs {progressReports[i - 1].Processed}");
                }
            }
            finally
            {
                tempDir.Delete(true);
            }
        }

        /// <summary>
        /// Tests that ValidateAsync adds an issue when manifest is not found.
        /// </summary>
        /// <returns>A task representing the asynchronous operation.</returns>
        [Fact]
        public async Task ValidateAsync_ManifestNotFound_AddsIssue()
        {
            // Arrange
            _manifestProviderMock
                .Setup(m => m.GetManifestAsync(It.IsAny<GameInstallation>(), It.IsAny<CancellationToken>()))
                .ReturnsAsync((ContentManifest?)null);

            var installation = new GameInstallation(
                "path",
                GameInstallationType.Steam,
                new Mock<ILogger<GameInstallation>>().Object);

            // Act
            var result = await _validator.ValidateAsync(installation, null, default);

            // Assert
            Assert.False(result.IsValid);
            Assert.Single(result.Issues);
            Assert.Equal(ValidationIssueType.MissingFile, result.Issues[0].IssueType);
        }

        /// <summary>
        /// Tests that ValidateAsync adds a missing file issue.
        /// </summary>
        /// <returns>A task representing the asynchronous operation.</returns>
        [Fact]
        public async Task ValidateAsync_MissingFile_AddsMissingFileIssue()
        {
            var manifest = new ContentManifest
            {
                Files = new()
                {
                    new ManifestFile { RelativePath = "missing.txt", Size = 0, Hash = string.Empty },
                },
            };
            _manifestProviderMock
                .Setup(m => m.GetManifestAsync(It.IsAny<GameInstallation>(), default))
                .ReturnsAsync(manifest);

            // Setup ContentValidator to return missing file issue
            _contentValidatorMock.Setup(c => c.ValidateContentIntegrityAsync(It.IsAny<string>(), It.IsAny<ContentManifest>(), It.IsAny<CancellationToken>()))
                .ReturnsAsync(new ValidationResult("test", new List<ValidationIssue>
                {
                    new ValidationIssue { IssueType = ValidationIssueType.MissingFile, Path = "missing.txt", Message = "File not found" },
                }));

            var tempDir = Directory.CreateTempSubdirectory();
            try
            {
                var installation = new GameInstallation(
                    tempDir.FullName,
                    GameInstallationType.Steam,
                    new Mock<ILogger<GameInstallation>>().Object);

                // Act
                var result = await _validator.ValidateAsync(installation, null, default);

                // Assert
                Assert.False(result.IsValid);
                Assert.Contains(result.Issues, i => i.IssueType == ValidationIssueType.MissingFile);
            }
            finally
            {
                tempDir.Delete(true);
            }
        }

        /// <summary>
        /// Tests that ValidateAsync throws OperationCanceledException when cancelled.
        /// </summary>
        /// <returns>A task representing the asynchronous operation.</returns>
        [Fact]
        public async Task ValidateAsync_Cancellation_ThrowsOperationCanceledException()
        {
            // Arrange
            var cts = new CancellationTokenSource();
            cts.Cancel();

            var installation = new GameInstallation(
                "path",
                GameInstallationType.Steam,
                new Mock<ILogger<GameInstallation>>().Object);

            // Act & Assert
            await Assert.ThrowsAsync<OperationCanceledException>(() =>
                _validator.ValidateAsync(installation, null, cts.Token));
        }

<<<<<<< HEAD
            // Assert
            var progressReports = progressTracker.Reports;
            Assert.True(progressReports.Count > 0, $"Expected progress reports to be generated, got {progressReports.Count}");

            // Verify we have reasonable number of progress reports
            Assert.True(progressReports.Count >= 2, $"Expected at least 2 progress reports, got {progressReports.Count}");

            // Verify the final progress report shows completion
            var finalProgress = progressReports.Last();
            Assert.Equal(finalProgress.Total, finalProgress.Processed);
            Assert.Equal(100, finalProgress.PercentComplete);

            // Verify that all progress reports have reasonable step counts
            foreach (var report in progressReports)
=======
        /// <summary>
        /// Tests that ValidateAsync detects missing required directories.
        /// </summary>
        /// <returns>A task representing the asynchronous operation.</returns>
        [Fact]
        public async Task ValidateAsync_MissingRequiredDirectory_AddsMissingDirectoryIssue()
        {
            // Arrange
            var tempDir = Directory.CreateTempSubdirectory();
            try
>>>>>>> 5bf5c973
            {
                var manifest = new ContentManifest
                {
                    Files = new() { new ManifestFile { RelativePath = "file1.txt", Size = 0, Hash = string.Empty } },
                    RequiredDirectories = new List<string> { "RequiredDir" },
                };
                _manifestProviderMock
                    .Setup(m => m.GetManifestAsync(It.IsAny<GameInstallation>(), default))
                    .ReturnsAsync(manifest);

                // Setup ContentValidator to return missing directory issue
                _contentValidatorMock.Setup(c => c.ValidateContentIntegrityAsync(It.IsAny<string>(), It.IsAny<ContentManifest>(), It.IsAny<CancellationToken>()))
                    .ReturnsAsync(new ValidationResult("test", new List<ValidationIssue>
                    {
                        new ValidationIssue { IssueType = ValidationIssueType.DirectoryMissing, Path = "RequiredDir", Message = "Required directory not found" },
                    }));

                var installation = new GameInstallation(
                    tempDir.FullName,
                    GameInstallationType.Steam,
                    new Mock<ILogger<GameInstallation>>().Object);

                // Act
                var result = await _validator.ValidateAsync(installation, null, default);

                // Assert
                Assert.False(result.IsValid);
                Assert.Contains(result.Issues, i => i.IssueType == ValidationIssueType.DirectoryMissing);
            }
            finally
            {
<<<<<<< HEAD
                Assert.True(progressReports[i].Processed >= progressReports[i - 1].Processed, $"Progress should be monotonically increasing. Step {i}: {progressReports[i].Processed} vs {progressReports[i - 1].Processed}");
=======
                tempDir.Delete(true);
>>>>>>> 5bf5c973
            }
        }

        /// <summary>
        /// Tests that ValidateAsync handles empty manifest gracefully.
        /// </summary>
        /// <returns>A task representing the asynchronous operation.</returns>
        [Fact]
        public async Task ValidateAsync_EmptyManifest_HandlesGracefully()
        {
            // Arrange
            var tempDir = Directory.CreateTempSubdirectory();
            try
            {
                var manifest = new ContentManifest
                {
                    Files = new List<ManifestFile>(),
                    RequiredDirectories = new List<string>(),
                };
                _manifestProviderMock
                    .Setup(m => m.GetManifestAsync(It.IsAny<GameInstallation>(), default))
                    .ReturnsAsync(manifest);

<<<<<<< HEAD
    /// <summary>
    /// Tests that ValidateAsync adds an issue when manifest is not found.
    /// </summary>
    /// <returns>A task representing the asynchronous operation.</returns>
    [Fact]
    public async Task ValidateAsync_ManifestNotFound_AddsIssue()
    {
        // Arrange
        _manifestProviderMock
            .Setup(m => m.GetManifestAsync(It.IsAny<GameInstallation>(), It.IsAny<CancellationToken>()))
            .ReturnsAsync((ContentManifest?)null);

        var installation = new GameInstallation(
            "path",
            GameInstallationType.Steam,
            new Mock<ILogger<GameInstallation>>().Object);

        // Act
        var result = await _validator.ValidateAsync(installation, null, default);

        // Assert
        Assert.False(result.IsValid);
        Assert.Single(result.Issues);
        Assert.Equal(ValidationIssueType.MissingFile, result.Issues[0].IssueType);
    }

    /// <summary>
    /// Tests that ValidateAsync adds a missing file issue.
    /// </summary>
    /// <returns>A task representing the asynchronous operation.</returns>
    [Fact]
    public async Task ValidateAsync_MissingFile_AddsMissingFileIssue()
    {
        var manifest = new ContentManifest
=======
                var installation = new GameInstallation(
                    tempDir.FullName,
                    GameInstallationType.Steam,
                    new Mock<ILogger<GameInstallation>>().Object);

                // Act
                var result = await _validator.ValidateAsync(installation, null, default);

                // Assert
                Assert.True(result.IsValid);
                Assert.Empty(result.Issues);
            }
            finally
            {
                tempDir.Delete(true);
            }
        }

        /// <summary>
        /// Tests that ValidateAsync detects unexpected files as warnings.
        /// </summary>
        /// <returns>A task representing the asynchronous operation.</returns>
        [Fact]
        public async Task ValidateAsync_UnexpectedFiles_DetectsAsWarnings()
>>>>>>> 5bf5c973
        {
            // Arrange
            var tempDir = Directory.CreateTempSubdirectory();
            try
            {
                var expectedFilePath = Path.Combine(tempDir.FullName, "expected.txt");
                var unexpectedFilePath = Path.Combine(tempDir.FullName, "unexpected.txt");
                await File.WriteAllTextAsync(expectedFilePath, "expected content");
                await File.WriteAllTextAsync(unexpectedFilePath, "unexpected content");

                var manifest = new ContentManifest
                {
                    Files = new()
                    {
                        new ManifestFile { RelativePath = "expected.txt", Size = 16, Hash = string.Empty },
                    },
                };
                _manifestProviderMock
                    .Setup(m => m.GetManifestAsync(It.IsAny<GameInstallation>(), default))
                    .ReturnsAsync(manifest);

                // Setup ContentValidator to return unexpected file issue
                _contentValidatorMock.Setup(c => c.DetectExtraneousFilesAsync(It.IsAny<string>(), It.IsAny<ContentManifest>(), It.IsAny<CancellationToken>()))
                    .ReturnsAsync(new ValidationResult("test", new List<ValidationIssue>
                    {
                        new ValidationIssue { IssueType = ValidationIssueType.UnexpectedFile, Path = "unexpected.txt", Severity = ValidationSeverity.Warning, Message = "Unexpected file found" },
                    }));

                var installation = new GameInstallation(
                    tempDir.FullName,
                    GameInstallationType.Steam,
                    new Mock<ILogger<GameInstallation>>().Object);

                // Act
                var result = await _validator.ValidateAsync(installation, null, default);

                // Assert
                Assert.True(result.IsValid); // Warnings don't make result invalid
                Assert.Contains(result.Issues, i => i.IssueType == ValidationIssueType.UnexpectedFile);
                Assert.All(
                    result.Issues.Where(i => i.IssueType == ValidationIssueType.UnexpectedFile),
                    i => Assert.Equal(ValidationSeverity.Warning, i.Severity));
            }
            finally
            {
                tempDir.Delete(true);
            }
        }

        /// <summary>
        /// Tests that ValidateAsync handles content validator exceptions gracefully.
        /// </summary>
        /// <returns>A task representing the asynchronous operation.</returns>
        [Fact]
        public async Task ValidateAsync_ContentValidatorException_HandlesGracefully()
        {
            // Arrange
            var tempDir = Directory.CreateTempSubdirectory();
            try
            {
                var manifest = new ContentManifest
                {
                    Files = new() { new ManifestFile { RelativePath = "test.txt", Size = 0, Hash = string.Empty } },
                };
                _manifestProviderMock
                    .Setup(m => m.GetManifestAsync(It.IsAny<GameInstallation>(), default))
                    .ReturnsAsync(manifest);

                _contentValidatorMock.Setup(c => c.ValidateContentIntegrityAsync(It.IsAny<string>(), It.IsAny<ContentManifest>(), It.IsAny<CancellationToken>()))
                    .ThrowsAsync(new InvalidOperationException("Content validator error"));

                var installation = new GameInstallation(
                    tempDir.FullName,
                    GameInstallationType.Steam,
                    new Mock<ILogger<GameInstallation>>().Object);

                // Act
                var result = await _validator.ValidateAsync(installation, null, default);

                // Assert
                Assert.False(result.IsValid);
                Assert.Contains(result.Issues, i => i.Message.Contains("Content validator error"));
            }
            finally
            {
                tempDir.Delete(true);
            }
        }

        /// <summary>
        /// Custom progress implementation that captures reports synchronously.
        /// </summary>
        private class SynchronousProgress<T> : IProgress<T>
        {
            private readonly List<T> _reports = new();
            private readonly object _lock = new();

            public IReadOnlyList<T> Reports
            {
                get
                {
                    lock (_lock)
                    {
                        return _reports.ToList();
                    }
                }
            }

            public void Report(T value)
            {
                lock (_lock)
                {
                    _reports.Add(value);
                }
            }
        }
    }

    /// <summary>
    /// Custom progress implementation that captures reports synchronously.
    /// </summary>
    private class SynchronousProgress<T> : IProgress<T>
    {
        private readonly List<T> _reports = new();

        public IReadOnlyList<T> Reports => _reports;

        public void Report(T value)
        {
            _reports.Add(value);
        }
    }
}<|MERGE_RESOLUTION|>--- conflicted
+++ resolved
@@ -10,302 +10,116 @@
 using Microsoft.Extensions.Logging;
 using Moq;
 
-namespace GenHub.Tests.Features.Validation
+namespace GenHub.Tests.Features.Validation;
+
+/// <summary>
+/// Unit tests for GameInstallationValidator.
+/// </summary>
+public class GameInstallationValidatorTests
 {
-    /// <summary>
-    /// Unit tests for GameInstallationValidator.
-    /// </summary>
-    public class GameInstallationValidatorTests
-    {
-        private readonly Mock<ILogger<GameInstallationValidator>> _loggerMock;
-        private readonly Mock<IManifestProvider> _manifestProviderMock;
-        private readonly Mock<IContentValidator> _contentValidatorMock = new();
-        private readonly Mock<IFileHashProvider> _hashProviderMock = new();
-        private readonly GameInstallationValidator _validator;
-
-        /// <summary>
-        /// Initializes a new instance of the <see cref="GameInstallationValidatorTests"/> class.
-        /// </summary>
-        public GameInstallationValidatorTests()
-        {
-            _loggerMock = new Mock<ILogger<GameInstallationValidator>>();
-            _manifestProviderMock = new Mock<IManifestProvider>();
-            _contentValidatorMock = new Mock<IContentValidator>();
-            _hashProviderMock = new Mock<IFileHashProvider>();
-
-            // Setup ContentValidator mocks to return valid results
-            _contentValidatorMock.Setup(c => c.ValidateManifestAsync(It.IsAny<ContentManifest>(), It.IsAny<CancellationToken>()))
-                .ReturnsAsync(new ValidationResult("test", new List<ValidationIssue>()));
-            _contentValidatorMock.Setup(c => c.ValidateContentIntegrityAsync(It.IsAny<string>(), It.IsAny<ContentManifest>(), It.IsAny<CancellationToken>()))
-                .ReturnsAsync(new ValidationResult("test", new List<ValidationIssue>()));
-            _contentValidatorMock.Setup(c => c.DetectExtraneousFilesAsync(It.IsAny<string>(), It.IsAny<ContentManifest>(), It.IsAny<CancellationToken>()))
-                .ReturnsAsync(new ValidationResult("test", new List<ValidationIssue>()));
-
-            _validator = new GameInstallationValidator(_loggerMock.Object, _manifestProviderMock.Object, _contentValidatorMock.Object, _hashProviderMock.Object);
-        }
-
-        /// <summary>
-        /// Verifies that progress is reported during validation.
-        /// </summary>
-        /// <returns>A task representing the asynchronous operation.</returns>
-        [Fact]
-        public async Task ValidateAsync_WithProgressCallback_ReportsProgress()
-        {
-            var tempDir = Directory.CreateTempSubdirectory();
-            try
-            {
-                var filePath = Path.Combine(tempDir.FullName, "file1.txt");
-                await File.WriteAllTextAsync(filePath, "content1"); // 8 bytes
-                var requiredDir = "testdir";
-                var manifest = new ContentManifest
-                {
-                    Files = new()
+    private readonly Mock<ILogger<GameInstallationValidator>> _loggerMock;
+    private readonly Mock<IManifestProvider> _manifestProviderMock;
+    private readonly Mock<IContentValidator> _contentValidatorMock = new();
+    private readonly Mock<IFileHashProvider> _hashProviderMock = new();
+    private readonly GameInstallationValidator _validator;
+
+    /// <summary>
+    /// Initializes a new instance of the <see cref="GameInstallationValidatorTests"/> class.
+    /// </summary>
+    public GameInstallationValidatorTests()
+    {
+        _loggerMock = new Mock<ILogger<GameInstallationValidator>>();
+        _manifestProviderMock = new Mock<IManifestProvider>();
+        _contentValidatorMock = new Mock<IContentValidator>();
+        _hashProviderMock = new Mock<IFileHashProvider>();
+
+        // Setup ContentValidator mocks to return valid results
+        _contentValidatorMock
+            .Setup(c => c.ValidateManifestAsync(It.IsAny<ContentManifest>(), It.IsAny<CancellationToken>()))
+            .ReturnsAsync(new ValidationResult("test", new List<ValidationIssue>()));
+        _contentValidatorMock
+            .Setup(c => c.ValidateContentIntegrityAsync(It.IsAny<string>(), It.IsAny<ContentManifest>(), It.IsAny<CancellationToken>()))
+            .ReturnsAsync(new ValidationResult("test", new List<ValidationIssue>()));
+        _contentValidatorMock
+            .Setup(c => c.DetectExtraneousFilesAsync(It.IsAny<string>(), It.IsAny<ContentManifest>(), It.IsAny<CancellationToken>()))
+            .ReturnsAsync(new ValidationResult("test", new List<ValidationIssue>()));
+
+        _validator = new GameInstallationValidator(
+            _loggerMock.Object,
+            _manifestProviderMock.Object,
+            _contentValidatorMock.Object,
+            _hashProviderMock.Object);
+    }
+
+    /// <summary>
+    /// Verifies that progress is reported during validation.
+    /// </summary>
+    /// <returns>A <see cref="Task"/> representing the asynchronous operation.</returns>
+    [Fact]
+    public async Task ValidateAsync_WithProgressCallback_ReportsProgress()
+    {
+        var tempDir = Directory.CreateTempSubdirectory();
+        try
+        {
+            var filePath = Path.Combine(tempDir.FullName, "file1.txt");
+            await File.WriteAllTextAsync(filePath, "content1"); // 8 bytes
+            var requiredDir = "testdir";
+            var manifest = new ContentManifest
+            {
+                Files = new()
                     {
                         new ManifestFile { RelativePath = "file1.txt", Size = 9, Hash = string.Empty },
                     },
-                    RequiredDirectories = new List<string> { requiredDir },
-                };
-                _manifestProviderMock
-                    .Setup(m => m.GetManifestAsync(It.IsAny<GameInstallation>(), default))
-                    .ReturnsAsync(manifest);
-
-                Directory.CreateDirectory(Path.Combine(tempDir.FullName, requiredDir));
-
-                var installation = new GameInstallation(
-                    tempDir.FullName,
-                    GameInstallationType.Steam,
-                    new Mock<ILogger<GameInstallation>>().Object);
-
-                // Use a custom synchronous progress implementation
-                var progressTracker = new SynchronousProgress<ValidationProgress>();
-
-                // Act
-                await _validator.ValidateAsync(
-                    installation,
-                    progressTracker);
-
-                // Assert
-                var progressReports = progressTracker.Reports;
-                Assert.True(progressReports.Count > 0, $"Expected progress reports to be generated, got {progressReports.Count}");
-
-                // Verify we have reasonable number of progress reports
-                Assert.True(progressReports.Count >= 2, $"Expected at least 2 progress reports, got {progressReports.Count}");
-
-                // Verify the final progress report shows completion
-                var finalProgress = progressReports.Last();
-                Assert.Equal(finalProgress.Total, finalProgress.Processed);
-                Assert.Equal(100, finalProgress.PercentComplete);
-
-                // Verify that all progress reports have reasonable step counts
-                foreach (var report in progressReports)
-                {
-                    Assert.True(report.Total >= 4, $"Expected total steps >= 4, got {report.Total}");
-                    Assert.True(report.Processed >= 1, $"Expected processed steps >= 1, got {report.Processed}");
-                    Assert.True(report.Processed <= report.Total, $"Expected processed <= total, got {report.Processed}/{report.Total}");
-                }
-
-                // Verify progress is monotonically increasing
-                for (int i = 1; i < progressReports.Count; i++)
-                {
-                    Assert.True(
-                        progressReports[i].Processed >= progressReports[i - 1].Processed,
-                        $"Progress should be monotonically increasing. Step {i}: {progressReports[i].Processed} vs {progressReports[i - 1].Processed}");
-                }
-            }
-            finally
-            {
-                tempDir.Delete(true);
-            }
-        }
-
-        /// <summary>
-        /// Tests that ValidateAsync adds an issue when manifest is not found.
-        /// </summary>
-        /// <returns>A task representing the asynchronous operation.</returns>
-        [Fact]
-        public async Task ValidateAsync_ManifestNotFound_AddsIssue()
-        {
-            // Arrange
-            _manifestProviderMock
-                .Setup(m => m.GetManifestAsync(It.IsAny<GameInstallation>(), It.IsAny<CancellationToken>()))
-                .ReturnsAsync((ContentManifest?)null);
-
-            var installation = new GameInstallation(
-                "path",
-                GameInstallationType.Steam,
-                new Mock<ILogger<GameInstallation>>().Object);
-
-            // Act
-            var result = await _validator.ValidateAsync(installation, null, default);
-
-            // Assert
-            Assert.False(result.IsValid);
-            Assert.Single(result.Issues);
-            Assert.Equal(ValidationIssueType.MissingFile, result.Issues[0].IssueType);
-        }
-
-        /// <summary>
-        /// Tests that ValidateAsync adds a missing file issue.
-        /// </summary>
-        /// <returns>A task representing the asynchronous operation.</returns>
-        [Fact]
-        public async Task ValidateAsync_MissingFile_AddsMissingFileIssue()
-        {
-            var manifest = new ContentManifest
-            {
-                Files = new()
-                {
-                    new ManifestFile { RelativePath = "missing.txt", Size = 0, Hash = string.Empty },
-                },
-            };
-            _manifestProviderMock
-                .Setup(m => m.GetManifestAsync(It.IsAny<GameInstallation>(), default))
-                .ReturnsAsync(manifest);
-
-            // Setup ContentValidator to return missing file issue
-            _contentValidatorMock.Setup(c => c.ValidateContentIntegrityAsync(It.IsAny<string>(), It.IsAny<ContentManifest>(), It.IsAny<CancellationToken>()))
-                .ReturnsAsync(new ValidationResult("test", new List<ValidationIssue>
-                {
-                    new ValidationIssue { IssueType = ValidationIssueType.MissingFile, Path = "missing.txt", Message = "File not found" },
-                }));
-
-            var tempDir = Directory.CreateTempSubdirectory();
-            try
-            {
-                var installation = new GameInstallation(
-                    tempDir.FullName,
-                    GameInstallationType.Steam,
-                    new Mock<ILogger<GameInstallation>>().Object);
-
-                // Act
-                var result = await _validator.ValidateAsync(installation, null, default);
-
-                // Assert
-                Assert.False(result.IsValid);
-                Assert.Contains(result.Issues, i => i.IssueType == ValidationIssueType.MissingFile);
-            }
-            finally
-            {
-                tempDir.Delete(true);
-            }
-        }
-
-        /// <summary>
-        /// Tests that ValidateAsync throws OperationCanceledException when cancelled.
-        /// </summary>
-        /// <returns>A task representing the asynchronous operation.</returns>
-        [Fact]
-        public async Task ValidateAsync_Cancellation_ThrowsOperationCanceledException()
-        {
-            // Arrange
-            var cts = new CancellationTokenSource();
-            cts.Cancel();
-
-            var installation = new GameInstallation(
-                "path",
-                GameInstallationType.Steam,
-                new Mock<ILogger<GameInstallation>>().Object);
-
-            // Act & Assert
-            await Assert.ThrowsAsync<OperationCanceledException>(() =>
-                _validator.ValidateAsync(installation, null, cts.Token));
-        }
-
-<<<<<<< HEAD
-            // Assert
+                RequiredDirectories = new List<string> { requiredDir },
+            };
+            _manifestProviderMock
+                .Setup(m => m.GetManifestAsync(It.IsAny<GameInstallation>(), default))
+                .ReturnsAsync(manifest);
+
+            Directory.CreateDirectory(Path.Combine(tempDir.FullName, requiredDir));
+
+            var installation = new GameInstallation(
+                tempDir.FullName,
+                GameInstallationType.Steam,
+                new Mock<ILogger<GameInstallation>>().Object);
+
+            var progressTracker = new SynchronousProgress<ValidationProgress>();
+
+            await _validator.ValidateAsync(installation, progressTracker);
+
             var progressReports = progressTracker.Reports;
-            Assert.True(progressReports.Count > 0, $"Expected progress reports to be generated, got {progressReports.Count}");
-
-            // Verify we have reasonable number of progress reports
-            Assert.True(progressReports.Count >= 2, $"Expected at least 2 progress reports, got {progressReports.Count}");
-
-            // Verify the final progress report shows completion
+            Assert.True(progressReports.Count > 0);
+            Assert.True(progressReports.Count >= 2);
+
             var finalProgress = progressReports.Last();
             Assert.Equal(finalProgress.Total, finalProgress.Processed);
             Assert.Equal(100, finalProgress.PercentComplete);
 
-            // Verify that all progress reports have reasonable step counts
             foreach (var report in progressReports)
-=======
-        /// <summary>
-        /// Tests that ValidateAsync detects missing required directories.
-        /// </summary>
-        /// <returns>A task representing the asynchronous operation.</returns>
-        [Fact]
-        public async Task ValidateAsync_MissingRequiredDirectory_AddsMissingDirectoryIssue()
-        {
-            // Arrange
-            var tempDir = Directory.CreateTempSubdirectory();
-            try
->>>>>>> 5bf5c973
-            {
-                var manifest = new ContentManifest
-                {
-                    Files = new() { new ManifestFile { RelativePath = "file1.txt", Size = 0, Hash = string.Empty } },
-                    RequiredDirectories = new List<string> { "RequiredDir" },
-                };
-                _manifestProviderMock
-                    .Setup(m => m.GetManifestAsync(It.IsAny<GameInstallation>(), default))
-                    .ReturnsAsync(manifest);
-
-                // Setup ContentValidator to return missing directory issue
-                _contentValidatorMock.Setup(c => c.ValidateContentIntegrityAsync(It.IsAny<string>(), It.IsAny<ContentManifest>(), It.IsAny<CancellationToken>()))
-                    .ReturnsAsync(new ValidationResult("test", new List<ValidationIssue>
-                    {
-                        new ValidationIssue { IssueType = ValidationIssueType.DirectoryMissing, Path = "RequiredDir", Message = "Required directory not found" },
-                    }));
-
-                var installation = new GameInstallation(
-                    tempDir.FullName,
-                    GameInstallationType.Steam,
-                    new Mock<ILogger<GameInstallation>>().Object);
-
-                // Act
-                var result = await _validator.ValidateAsync(installation, null, default);
-
-                // Assert
-                Assert.False(result.IsValid);
-                Assert.Contains(result.Issues, i => i.IssueType == ValidationIssueType.DirectoryMissing);
+            {
+                Assert.True(report.Total >= 4);
+                Assert.True(report.Processed >= 1);
+                Assert.True(report.Processed <= report.Total);
             }
-            finally
-            {
-<<<<<<< HEAD
-                Assert.True(progressReports[i].Processed >= progressReports[i - 1].Processed, $"Progress should be monotonically increasing. Step {i}: {progressReports[i].Processed} vs {progressReports[i - 1].Processed}");
-=======
-                tempDir.Delete(true);
->>>>>>> 5bf5c973
+
+            for (int i = 1; i < progressReports.Count; i++)
+            {
+                Assert.True(progressReports[i].Processed >= progressReports[i - 1].Processed);
             }
         }
-
-        /// <summary>
-        /// Tests that ValidateAsync handles empty manifest gracefully.
-        /// </summary>
-        /// <returns>A task representing the asynchronous operation.</returns>
-        [Fact]
-        public async Task ValidateAsync_EmptyManifest_HandlesGracefully()
-        {
-            // Arrange
-            var tempDir = Directory.CreateTempSubdirectory();
-            try
-            {
-                var manifest = new ContentManifest
-                {
-                    Files = new List<ManifestFile>(),
-                    RequiredDirectories = new List<string>(),
-                };
-                _manifestProviderMock
-                    .Setup(m => m.GetManifestAsync(It.IsAny<GameInstallation>(), default))
-                    .ReturnsAsync(manifest);
-
-<<<<<<< HEAD
+        finally
+        {
+            tempDir.Delete(true);
+        }
+    }
+
     /// <summary>
     /// Tests that ValidateAsync adds an issue when manifest is not found.
     /// </summary>
-    /// <returns>A task representing the asynchronous operation.</returns>
+    /// <returns>A <see cref="Task"/> representing the asynchronous operation.</returns>
     [Fact]
     public async Task ValidateAsync_ManifestNotFound_AddsIssue()
     {
-        // Arrange
         _manifestProviderMock
             .Setup(m => m.GetManifestAsync(It.IsAny<GameInstallation>(), It.IsAny<CancellationToken>()))
             .ReturnsAsync((ContentManifest?)null);
@@ -315,10 +129,8 @@
             GameInstallationType.Steam,
             new Mock<ILogger<GameInstallation>>().Object);
 
-        // Act
         var result = await _validator.ValidateAsync(installation, null, default);
 
-        // Assert
         Assert.False(result.IsValid);
         Assert.Single(result.Issues);
         Assert.Equal(ValidationIssueType.MissingFile, result.Issues[0].IssueType);
@@ -327,167 +139,258 @@
     /// <summary>
     /// Tests that ValidateAsync adds a missing file issue.
     /// </summary>
-    /// <returns>A task representing the asynchronous operation.</returns>
+    /// <returns>A <see cref="Task"/> representing the asynchronous operation.</returns>
     [Fact]
     public async Task ValidateAsync_MissingFile_AddsMissingFileIssue()
     {
         var manifest = new ContentManifest
-=======
-                var installation = new GameInstallation(
-                    tempDir.FullName,
-                    GameInstallationType.Steam,
-                    new Mock<ILogger<GameInstallation>>().Object);
-
-                // Act
-                var result = await _validator.ValidateAsync(installation, null, default);
-
-                // Assert
-                Assert.True(result.IsValid);
-                Assert.Empty(result.Issues);
-            }
-            finally
-            {
-                tempDir.Delete(true);
-            }
-        }
-
-        /// <summary>
-        /// Tests that ValidateAsync detects unexpected files as warnings.
-        /// </summary>
-        /// <returns>A task representing the asynchronous operation.</returns>
-        [Fact]
-        public async Task ValidateAsync_UnexpectedFiles_DetectsAsWarnings()
->>>>>>> 5bf5c973
-        {
-            // Arrange
-            var tempDir = Directory.CreateTempSubdirectory();
-            try
-            {
-                var expectedFilePath = Path.Combine(tempDir.FullName, "expected.txt");
-                var unexpectedFilePath = Path.Combine(tempDir.FullName, "unexpected.txt");
-                await File.WriteAllTextAsync(expectedFilePath, "expected content");
-                await File.WriteAllTextAsync(unexpectedFilePath, "unexpected content");
-
-                var manifest = new ContentManifest
+        {
+            Files = new()
                 {
-                    Files = new()
+                    new ManifestFile { RelativePath = "missing.txt", Size = 0, Hash = string.Empty },
+                },
+        };
+        _manifestProviderMock
+            .Setup(m => m.GetManifestAsync(It.IsAny<GameInstallation>(), default))
+            .ReturnsAsync(manifest);
+
+        _contentValidatorMock
+            .Setup(c => c.ValidateContentIntegrityAsync(It.IsAny<string>(), It.IsAny<ContentManifest>(), It.IsAny<CancellationToken>()))
+            .ReturnsAsync(new ValidationResult("test", new List<ValidationIssue>
+            {
+                    new ValidationIssue { IssueType = ValidationIssueType.MissingFile, Path = "missing.txt", Message = "File not found" },
+            }));
+
+        var tempDir = Directory.CreateTempSubdirectory();
+        try
+        {
+            var installation = new GameInstallation(
+                tempDir.FullName,
+                GameInstallationType.Steam,
+                new Mock<ILogger<GameInstallation>>().Object);
+
+            var result = await _validator.ValidateAsync(installation, null, default);
+
+            Assert.False(result.IsValid);
+            Assert.Contains(result.Issues, i => i.IssueType == ValidationIssueType.MissingFile);
+        }
+        finally
+        {
+            tempDir.Delete(true);
+        }
+    }
+
+    /// <summary>
+    /// Tests that ValidateAsync throws OperationCanceledException when cancelled.
+    /// </summary>
+    /// <returns>A <see cref="Task"/> representing the asynchronous operation.</returns>
+    [Fact]
+    public async Task ValidateAsync_Cancellation_ThrowsOperationCanceledException()
+    {
+        var cts = new CancellationTokenSource();
+        cts.Cancel();
+
+        var installation = new GameInstallation(
+            "path",
+            GameInstallationType.Steam,
+            new Mock<ILogger<GameInstallation>>().Object);
+
+        await Assert.ThrowsAsync<OperationCanceledException>(() =>
+            _validator.ValidateAsync(installation, null, cts.Token));
+    }
+
+    /// <summary>
+    /// Tests that ValidateAsync detects missing required directories.
+    /// </summary>
+    /// <returns>A <see cref="Task"/> representing the asynchronous operation.</returns>
+    [Fact]
+    public async Task ValidateAsync_MissingRequiredDirectory_AddsMissingDirectoryIssue()
+    {
+        var tempDir = Directory.CreateTempSubdirectory();
+        try
+        {
+            var manifest = new ContentManifest
+            {
+                Files = new() { new ManifestFile { RelativePath = "file1.txt", Size = 0, Hash = string.Empty } },
+                RequiredDirectories = new List<string> { "RequiredDir" },
+            };
+            _manifestProviderMock
+                .Setup(m => m.GetManifestAsync(It.IsAny<GameInstallation>(), default))
+                .ReturnsAsync(manifest);
+
+            _contentValidatorMock
+                .Setup(c => c.ValidateContentIntegrityAsync(It.IsAny<string>(), It.IsAny<ContentManifest>(), It.IsAny<CancellationToken>()))
+                .ReturnsAsync(new ValidationResult("test", new List<ValidationIssue>
+                {
+                        new ValidationIssue { IssueType = ValidationIssueType.DirectoryMissing, Path = "RequiredDir", Message = "Required directory not found" },
+                }));
+
+            var installation = new GameInstallation(
+                tempDir.FullName,
+                GameInstallationType.Steam,
+                new Mock<ILogger<GameInstallation>>().Object);
+
+            var result = await _validator.ValidateAsync(installation, null, default);
+
+            Assert.False(result.IsValid);
+            Assert.Contains(result.Issues, i => i.IssueType == ValidationIssueType.DirectoryMissing);
+        }
+        finally
+        {
+            tempDir.Delete(true);
+        }
+    }
+
+    /// <summary>
+    /// Tests that ValidateAsync handles empty manifest gracefully.
+    /// </summary>
+    /// <returns>A <see cref="Task"/> representing the asynchronous operation.</returns>
+    [Fact]
+    public async Task ValidateAsync_EmptyManifest_HandlesGracefully()
+    {
+        var tempDir = Directory.CreateTempSubdirectory();
+        try
+        {
+            var manifest = new ContentManifest
+            {
+                Files = new List<ManifestFile>(),
+                RequiredDirectories = new List<string>(),
+            };
+            _manifestProviderMock
+                .Setup(m => m.GetManifestAsync(It.IsAny<GameInstallation>(), default))
+                .ReturnsAsync(manifest);
+
+            var installation = new GameInstallation(
+                tempDir.FullName,
+                GameInstallationType.Steam,
+                new Mock<ILogger<GameInstallation>>().Object);
+
+            var result = await _validator.ValidateAsync(installation, null, default);
+
+            Assert.True(result.IsValid);
+            Assert.Empty(result.Issues);
+        }
+        finally
+        {
+            tempDir.Delete(true);
+        }
+    }
+
+    /// <summary>
+    /// Tests that ValidateAsync detects unexpected files as warnings.
+    /// </summary>
+    /// <returns>A <see cref="Task"/> representing the asynchronous operation.</returns>
+    [Fact]
+    public async Task ValidateAsync_UnexpectedFiles_DetectsAsWarnings()
+    {
+        var tempDir = Directory.CreateTempSubdirectory();
+        try
+        {
+            var expectedFilePath = Path.Combine(tempDir.FullName, "expected.txt");
+            var unexpectedFilePath = Path.Combine(tempDir.FullName, "unexpected.txt");
+            await File.WriteAllTextAsync(expectedFilePath, "expected content");
+            await File.WriteAllTextAsync(unexpectedFilePath, "unexpected content");
+
+            var manifest = new ContentManifest
+            {
+                Files = new()
                     {
                         new ManifestFile { RelativePath = "expected.txt", Size = 16, Hash = string.Empty },
                     },
-                };
-                _manifestProviderMock
-                    .Setup(m => m.GetManifestAsync(It.IsAny<GameInstallation>(), default))
-                    .ReturnsAsync(manifest);
-
-                // Setup ContentValidator to return unexpected file issue
-                _contentValidatorMock.Setup(c => c.DetectExtraneousFilesAsync(It.IsAny<string>(), It.IsAny<ContentManifest>(), It.IsAny<CancellationToken>()))
-                    .ReturnsAsync(new ValidationResult("test", new List<ValidationIssue>
-                    {
+            };
+            _manifestProviderMock
+                .Setup(m => m.GetManifestAsync(It.IsAny<GameInstallation>(), default))
+                .ReturnsAsync(manifest);
+
+            _contentValidatorMock
+                .Setup(c => c.DetectExtraneousFilesAsync(It.IsAny<string>(), It.IsAny<ContentManifest>(), It.IsAny<CancellationToken>()))
+                .ReturnsAsync(new ValidationResult("test", new List<ValidationIssue>
+                {
                         new ValidationIssue { IssueType = ValidationIssueType.UnexpectedFile, Path = "unexpected.txt", Severity = ValidationSeverity.Warning, Message = "Unexpected file found" },
-                    }));
-
-                var installation = new GameInstallation(
-                    tempDir.FullName,
-                    GameInstallationType.Steam,
-                    new Mock<ILogger<GameInstallation>>().Object);
-
-                // Act
-                var result = await _validator.ValidateAsync(installation, null, default);
-
-                // Assert
-                Assert.True(result.IsValid); // Warnings don't make result invalid
-                Assert.Contains(result.Issues, i => i.IssueType == ValidationIssueType.UnexpectedFile);
-                Assert.All(
-                    result.Issues.Where(i => i.IssueType == ValidationIssueType.UnexpectedFile),
-                    i => Assert.Equal(ValidationSeverity.Warning, i.Severity));
-            }
-            finally
-            {
-                tempDir.Delete(true);
-            }
-        }
-
-        /// <summary>
-        /// Tests that ValidateAsync handles content validator exceptions gracefully.
-        /// </summary>
-        /// <returns>A task representing the asynchronous operation.</returns>
-        [Fact]
-        public async Task ValidateAsync_ContentValidatorException_HandlesGracefully()
-        {
-            // Arrange
-            var tempDir = Directory.CreateTempSubdirectory();
-            try
-            {
-                var manifest = new ContentManifest
+                }));
+
+            var installation = new GameInstallation(
+                tempDir.FullName,
+                GameInstallationType.Steam,
+                new Mock<ILogger<GameInstallation>>().Object);
+
+            var result = await _validator.ValidateAsync(installation, null, default);
+
+            Assert.True(result.IsValid);
+            Assert.Contains(result.Issues, i => i.IssueType == ValidationIssueType.UnexpectedFile);
+            Assert.All(
+                result.Issues.Where(i => i.IssueType == ValidationIssueType.UnexpectedFile),
+                i => Assert.Equal(ValidationSeverity.Warning, i.Severity));
+        }
+        finally
+        {
+            tempDir.Delete(true);
+        }
+    }
+
+    /// <summary>
+    /// Tests that ValidateAsync handles content validator exceptions gracefully.
+    /// </summary>
+    /// <returns>A <see cref="Task"/> representing the asynchronous operation.</returns>
+    [Fact]
+    public async Task ValidateAsync_ContentValidatorException_HandlesGracefully()
+    {
+        var tempDir = Directory.CreateTempSubdirectory();
+        try
+        {
+            var manifest = new ContentManifest
+            {
+                Files = new() { new ManifestFile { RelativePath = "test.txt", Size = 0, Hash = string.Empty } },
+            };
+            _manifestProviderMock
+                .Setup(m => m.GetManifestAsync(It.IsAny<GameInstallation>(), default))
+                .ReturnsAsync(manifest);
+
+            _contentValidatorMock
+                .Setup(c => c.ValidateContentIntegrityAsync(It.IsAny<string>(), It.IsAny<ContentManifest>(), It.IsAny<CancellationToken>()))
+                .ThrowsAsync(new InvalidOperationException("Content validator error"));
+
+            var installation = new GameInstallation(
+                tempDir.FullName,
+                GameInstallationType.Steam,
+                new Mock<ILogger<GameInstallation>>().Object);
+
+            var result = await _validator.ValidateAsync(installation, null, default);
+
+            Assert.False(result.IsValid);
+            Assert.Contains(result.Issues, i => i.Message.Contains("Content validator error"));
+        }
+        finally
+        {
+            tempDir.Delete(true);
+        }
+    }
+
+    /// <summary>
+    /// Custom progress implementation that captures reports synchronously.
+    /// </summary>
+    private class SynchronousProgress<T> : IProgress<T>
+    {
+        private readonly List<T> _reports = new();
+        private readonly object _lock = new();
+
+        public IReadOnlyList<T> Reports
+        {
+            get
+            {
+                lock (_lock)
                 {
-                    Files = new() { new ManifestFile { RelativePath = "test.txt", Size = 0, Hash = string.Empty } },
-                };
-                _manifestProviderMock
-                    .Setup(m => m.GetManifestAsync(It.IsAny<GameInstallation>(), default))
-                    .ReturnsAsync(manifest);
-
-                _contentValidatorMock.Setup(c => c.ValidateContentIntegrityAsync(It.IsAny<string>(), It.IsAny<ContentManifest>(), It.IsAny<CancellationToken>()))
-                    .ThrowsAsync(new InvalidOperationException("Content validator error"));
-
-                var installation = new GameInstallation(
-                    tempDir.FullName,
-                    GameInstallationType.Steam,
-                    new Mock<ILogger<GameInstallation>>().Object);
-
-                // Act
-                var result = await _validator.ValidateAsync(installation, null, default);
-
-                // Assert
-                Assert.False(result.IsValid);
-                Assert.Contains(result.Issues, i => i.Message.Contains("Content validator error"));
-            }
-            finally
-            {
-                tempDir.Delete(true);
-            }
-        }
-
-        /// <summary>
-        /// Custom progress implementation that captures reports synchronously.
-        /// </summary>
-        private class SynchronousProgress<T> : IProgress<T>
-        {
-            private readonly List<T> _reports = new();
-            private readonly object _lock = new();
-
-            public IReadOnlyList<T> Reports
-            {
-                get
-                {
-                    lock (_lock)
-                    {
-                        return _reports.ToList();
-                    }
+                    return _reports.ToList();
                 }
             }
-
-            public void Report(T value)
-            {
-                lock (_lock)
-                {
-                    _reports.Add(value);
-                }
+        }
+
+        public void Report(T value)
+        {
+            lock (_lock)
+            {
+                _reports.Add(value);
             }
         }
     }
-
-    /// <summary>
-    /// Custom progress implementation that captures reports synchronously.
-    /// </summary>
-    private class SynchronousProgress<T> : IProgress<T>
-    {
-        private readonly List<T> _reports = new();
-
-        public IReadOnlyList<T> Reports => _reports;
-
-        public void Report(T value)
-        {
-            _reports.Add(value);
-        }
-    }
 }