--- conflicted
+++ resolved
@@ -31,26 +31,6 @@
         _loggerMock = new Mock<ILogger<GameInstallationValidator>>();
         _manifestProviderMock = new Mock<IManifestProvider>();
         _contentValidatorMock = new Mock<IContentValidator>();
-<<<<<<< HEAD
-        _hashProviderMock = new Mock<IFileHashProvider>();
-
-        // Setup ContentValidator mocks to return valid results
-        _contentValidatorMock
-            .Setup(c => c.ValidateManifestAsync(It.IsAny<ContentManifest>(), It.IsAny<CancellationToken>()))
-            .ReturnsAsync(new ValidationResult("test", new List<ValidationIssue>()));
-        _contentValidatorMock
-            .Setup(c => c.ValidateContentIntegrityAsync(It.IsAny<string>(), It.IsAny<ContentManifest>(), It.IsAny<CancellationToken>()))
-            .ReturnsAsync(new ValidationResult("test", new List<ValidationIssue>()));
-        _contentValidatorMock
-            .Setup(c => c.DetectExtraneousFilesAsync(It.IsAny<string>(), It.IsAny<ContentManifest>(), It.IsAny<CancellationToken>()))
-            .ReturnsAsync(new ValidationResult("test", new List<ValidationIssue>()));
-
-        _validator = new GameInstallationValidator(
-            _loggerMock.Object,
-            _manifestProviderMock.Object,
-            _contentValidatorMock.Object,
-            _hashProviderMock.Object);
-=======
 
         // Setup ContentValidator mocks to return valid results
         _contentValidatorMock.Setup(c => c.ValidateManifestAsync(It.IsAny<ContentManifest>(), It.IsAny<CancellationToken>()))
@@ -61,7 +41,6 @@
             .ReturnsAsync(new ValidationResult("test", new List<ValidationIssue>()));
 
         _validator = new GameInstallationValidator(_loggerMock.Object, _manifestProviderMock.Object, _contentValidatorMock.Object, _hashProviderMock.Object);
->>>>>>> 18481d0b
     }
 
     /// <summary>
@@ -75,57 +54,6 @@
         try
         {
             var filePath = Path.Combine(tempDir.FullName, "file1.txt");
-<<<<<<< HEAD
-            await File.WriteAllTextAsync(filePath, "content1"); // 8 bytes
-            var requiredDir = "testdir";
-            var manifest = new ContentManifest
-            {
-                Files = new()
-                    {
-                        new ManifestFile { RelativePath = "file1.txt", Size = 9, Hash = string.Empty },
-                    },
-                RequiredDirectories = new List<string> { requiredDir },
-            };
-            _manifestProviderMock
-                .Setup(m => m.GetManifestAsync(It.IsAny<GameInstallation>(), default))
-                .ReturnsAsync(manifest);
-
-            Directory.CreateDirectory(Path.Combine(tempDir.FullName, requiredDir));
-
-            var installation = new GameInstallation(
-                tempDir.FullName,
-                GameInstallationType.Steam,
-                new Mock<ILogger<GameInstallation>>().Object);
-
-            var progressTracker = new SynchronousProgress<ValidationProgress>();
-
-            await _validator.ValidateAsync(installation, progressTracker);
-
-            var progressReports = progressTracker.Reports;
-            Assert.True(progressReports.Count > 0);
-            Assert.True(progressReports.Count >= 2);
-
-            var finalProgress = progressReports.Last();
-            Assert.Equal(finalProgress.Total, finalProgress.Processed);
-            Assert.Equal(100, finalProgress.PercentComplete);
-
-            foreach (var report in progressReports)
-            {
-                Assert.True(report.Total >= 4);
-                Assert.True(report.Processed >= 1);
-                Assert.True(report.Processed <= report.Total);
-            }
-
-            for (int i = 1; i < progressReports.Count; i++)
-            {
-                Assert.True(progressReports[i].Processed >= progressReports[i - 1].Processed);
-            }
-        }
-        finally
-        {
-            tempDir.Delete(true);
-        }
-=======
             await File.WriteAllTextAsync(filePath, "file1.txt"); // 8 bytes
 
             // Create the game installation directories that Fetch() looks for to ensure consistent behavior
@@ -197,7 +125,6 @@
         {
             tempDir.Delete(true);
         }
->>>>>>> 18481d0b
     }
 
     /// <summary>
@@ -241,25 +168,6 @@
             .Setup(m => m.GetManifestAsync(It.IsAny<GameInstallation>(), default))
             .ReturnsAsync(manifest);
 
-<<<<<<< HEAD
-        _contentValidatorMock
-            .Setup(c => c.ValidateContentIntegrityAsync(It.IsAny<string>(), It.IsAny<ContentManifest>(), It.IsAny<CancellationToken>()))
-            .ReturnsAsync(new ValidationResult("test", new List<ValidationIssue>
-            {
-                    new ValidationIssue { IssueType = ValidationIssueType.MissingFile, Path = "missing.txt", Message = "File not found" },
-            }));
-
-        var tempDir = Directory.CreateTempSubdirectory();
-        try
-        {
-            var installation = new GameInstallation(
-                tempDir.FullName,
-                GameInstallationType.Steam,
-                new Mock<ILogger<GameInstallation>>().Object);
-
-            var result = await _validator.ValidateAsync(installation, null, default);
-
-=======
         // Setup ContentValidator to return missing file issue
         _contentValidatorMock.Setup(c => c.ValidateAllAsync(It.IsAny<string>(), It.IsAny<ContentManifest>(), It.IsAny<IProgress<ValidationProgress>>(), It.IsAny<CancellationToken>()))
             .ReturnsAsync(new ValidationResult("test", new List<ValidationIssue>
@@ -287,7 +195,6 @@
             var result = await _validator.ValidateAsync(installation, null, default);
 
             // Assert
->>>>>>> 18481d0b
             Assert.False(result.IsValid);
             Assert.Contains(result.Issues, i => i.IssueType == ValidationIssueType.MissingFile);
         }
