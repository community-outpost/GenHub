--- conflicted
+++ resolved
@@ -1,7 +1,4 @@
-<<<<<<< HEAD
-=======
 using GenHub.Core.Interfaces.Common;
->>>>>>> 67babdf4
 using GenHub.Core.Interfaces.Content;
 using GenHub.Core.Interfaces.Manifest;
 using GenHub.Core.Models.Enums;
@@ -23,10 +20,7 @@
     private readonly Mock<ILogger<GameInstallationValidator>> _loggerMock;
     private readonly Mock<IManifestProvider> _manifestProviderMock;
     private readonly Mock<IContentValidator> _contentValidatorMock = new();
-<<<<<<< HEAD
-=======
     private readonly Mock<IFileHashProvider> _hashProviderMock = new();
->>>>>>> 67babdf4
     private readonly GameInstallationValidator _validator;
 
     /// <summary>
@@ -37,10 +31,7 @@
         _loggerMock = new Mock<ILogger<GameInstallationValidator>>();
         _manifestProviderMock = new Mock<IManifestProvider>();
         _contentValidatorMock = new Mock<IContentValidator>();
-<<<<<<< HEAD
-=======
         _hashProviderMock = new Mock<IFileHashProvider>();
->>>>>>> 67babdf4
 
         // Setup ContentValidator mocks to return valid results
         _contentValidatorMock.Setup(c => c.ValidateManifestAsync(It.IsAny<ContentManifest>(), It.IsAny<CancellationToken>()))
@@ -50,11 +41,7 @@
         _contentValidatorMock.Setup(c => c.DetectExtraneousFilesAsync(It.IsAny<string>(), It.IsAny<ContentManifest>(), It.IsAny<CancellationToken>()))
             .ReturnsAsync(new ValidationResult("test", new List<ValidationIssue>()));
 
-<<<<<<< HEAD
-        _validator = new GameInstallationValidator(_loggerMock.Object, _manifestProviderMock.Object, _contentValidatorMock.Object);
-=======
         _validator = new GameInstallationValidator(_loggerMock.Object, _manifestProviderMock.Object, _contentValidatorMock.Object, _hashProviderMock.Object);
->>>>>>> 67babdf4
     }
 
     /// <summary>
@@ -71,84 +58,26 @@
             var filePath = Path.Combine(tempDir.FullName, "file1.txt");
             await File.WriteAllTextAsync(filePath, "file1.txt"); // 8 bytes
 
-<<<<<<< HEAD
-            // Create the game installation directories that Fetch() looks for to ensure consistent behavior
-            var generalsDir = Path.Combine(tempDir.FullName, "Command and Conquer Generals");
-            var zeroHourDir = Path.Combine(tempDir.FullName, "Command and Conquer Generals Zero Hour");
-            Directory.CreateDirectory(generalsDir);
-            Directory.CreateDirectory(zeroHourDir);
-
-=======
             var requiredDir = "testdir";
->>>>>>> 67babdf4
             var manifest = new ContentManifest
             {
                 Files = new()
                 {
                     new ManifestFile { RelativePath = "file1.txt", Size = 8, Hash = string.Empty },
                 },
-<<<<<<< HEAD
-                RequiredDirectories = new List<string> { "testdir" },
-=======
                 RequiredDirectories = new List<string> { requiredDir },
->>>>>>> 67babdf4
             };
             _manifestProviderMock
                 .Setup(m => m.GetManifestAsync(It.IsAny<GameInstallation>(), default))
                 .ReturnsAsync(manifest);
 
-<<<<<<< HEAD
-            // Create the required directory in both game directories
-            Directory.CreateDirectory(Path.Combine(generalsDir, "testdir"));
-            Directory.CreateDirectory(Path.Combine(zeroHourDir, "testdir"));
-=======
             Directory.CreateDirectory(Path.Combine(tempDir.FullName, requiredDir));
->>>>>>> 67babdf4
 
             var installation = new GameInstallation(
                 tempDir.FullName,
                 GameInstallationType.Steam,
                 new Mock<ILogger<GameInstallation>>().Object);
 
-<<<<<<< HEAD
-            // Ensure the installation is properly fetched to have consistent state
-            installation.Fetch();
-
-            // Use thread-safe collection for progress reports
-            var progressReports = new System.Collections.Concurrent.ConcurrentBag<ValidationProgress>();
-            var progress = new Progress<ValidationProgress>(p => progressReports.Add(p));
-
-            // Act
-            await _validator.ValidateAsync(installation, progress);
-            await Task.Delay(100); // Ensure all progress callbacks are processed
-
-            // Assert
-            var reportsList = progressReports.ToList();
-            Assert.True(reportsList.Count > 0, "Expected progress reports to be generated");
-
-            // Find the final progress report (highest processed count)
-            var finalProgress = reportsList.OrderBy(p => p.Processed).Last();
-
-            // Verify the final progress shows completion
-            Assert.Equal(finalProgress.Total, finalProgress.Processed);
-            Assert.Equal(100, finalProgress.PercentComplete);
-
-            // Verify we have reasonable progress reporting (at least 4 steps for basic validation)
-            // Don't assert exact counts since they vary based on installation detection
-            Assert.True(finalProgress.Total >= 4, $"Expected at least 4 total steps, got {finalProgress.Total}");
-            Assert.True(reportsList.Count >= 3, $"Expected at least 3 progress reports, got {reportsList.Count}");
-
-            // Verify all progress reports have consistent total
-            var allTotals = reportsList.Select(p => p.Total).Distinct().ToList();
-            Assert.True(allTotals.Count == 1, $"All progress reports should have the same total. Found totals: [{string.Join(", ", allTotals)}]");
-
-            // Verify progress values are within valid range
-            Assert.All(reportsList, report =>
-            {
-                Assert.True(report.Processed >= 0 && report.Processed <= report.Total, $"Progress processed ({report.Processed}) should be between 0 and total ({report.Total})");
-                Assert.True(report.PercentComplete >= 0 && report.PercentComplete <= 100, $"Percent complete ({report.PercentComplete}) should be between 0 and 100");
-            });
-=======
             // Use a custom synchronous progress implementation
             var progressTracker = new SynchronousProgress<ValidationProgress>();
 
@@ -166,7 +95,7 @@
             var finalProgress = progressReports.Last();
             Assert.Equal(finalProgress.Total, finalProgress.Processed);
             Assert.Equal(100, finalProgress.PercentComplete);
-            
+
             // Verify that all progress reports have reasonable step counts
             foreach (var report in progressReports)
             {
@@ -178,33 +107,13 @@
             // Verify progress is monotonically increasing
             for (int i = 1; i < progressReports.Count; i++)
             {
-                Assert.True(progressReports[i].Processed >= progressReports[i - 1].Processed,
-                    $"Progress should be monotonically increasing. Step {i}: {progressReports[i].Processed} vs {progressReports[i - 1].Processed}");
+                Assert.True(progressReports[i].Processed >= progressReports[i - 1].Processed, $"Progress should be monotonically increasing. Step {i}: {progressReports[i].Processed} vs {progressReports[i - 1].Processed}");
             }
->>>>>>> 67babdf4
         }
         finally
         {
             tempDir.Delete(true);
         }
-<<<<<<< HEAD
-=======
-    }
-
-    /// <summary>
-    /// Custom progress implementation that captures reports synchronously.
-    /// </summary>
-    private class SynchronousProgress<T> : IProgress<T>
-    {
-        private readonly List<T> _reports = new();
-
-        public IReadOnlyList<T> Reports => _reports;
-
-        public void Report(T value)
-        {
-            _reports.Add(value);
-        }
->>>>>>> 67babdf4
     }
 
     /// <summary>
@@ -299,4 +208,19 @@
         await Assert.ThrowsAsync<OperationCanceledException>(() =>
             _validator.ValidateAsync(installation, null, cts.Token));
     }
+
+    /// <summary>
+    /// Custom progress implementation that captures reports synchronously.
+    /// </summary>
+    private class SynchronousProgress<T> : IProgress<T>
+    {
+        private readonly List<T> _reports = new();
+
+        public IReadOnlyList<T> Reports => _reports;
+
+        public void Report(T value)
+        {
+            _reports.Add(value);
+        }
+    }
 }