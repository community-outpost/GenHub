--- conflicted
+++ resolved
@@ -5,25 +5,15 @@
 namespace GenHub.Core.Interfaces.Common;
 
 /// <summary>
-<<<<<<< HEAD
-/// Defines a contract for a service that manages user-specific settings.
-/// This service is responsible for loading, saving, and providing access to the UserSettings object.
-/// It deals with the raw user settings file and does not apply application-level defaults.
-=======
 /// Manages user-specific settings, including loading, saving, and providing access to the UserSettings object.
 /// Deals with the raw user settings file without applying application-level defaults.
->>>>>>> 18481d0b
 /// </summary>
 public interface IUserSettingsService
 {
     /// <summary>
     /// Gets the current user settings.
     /// This method returns a copy of the settings to prevent direct modification.
-<<<<<<< HEAD
-    /// Use UpdateSettings to modify the settings.
-=======
     /// Use Update to modify the settings.
->>>>>>> 18481d0b
     /// </summary>
     /// <remarks>
     /// This returns the raw settings as loaded from the user's configuration file,
