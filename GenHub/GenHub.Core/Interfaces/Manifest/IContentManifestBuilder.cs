using GenHub.Core.Models.Enums;
using GenHub.Core.Models.GameVersions;
using GenHub.Core.Models.Manifest;

namespace GenHub.Core.Interfaces.Manifest;

/// <summary>
/// Provides a fluent API for building comprehensive game manifests for different content types.
/// </summary>
public interface IContentManifestBuilder
{
    /// <summary>
    /// Sets basic content information.
    /// </summary>
    /// <param name="id">The unique content identifier.</param>
    /// <param name="name">The display name.</param>
    /// <param name="version">The content version.</param>
    /// <returns>The builder instance for chaining.</returns>
    IContentManifestBuilder WithBasicInfo(string id, string name, string version);

    /// <summary>
    /// Sets the content type and target game.
    /// </summary>
    /// <param name="contentType">The type of content (GameInstallation, Mod, Addon, etc.).</param>
    /// <param name="targetGame">The target game type.</param>
    /// <returns>The builder instance for chaining.</returns>
    IContentManifestBuilder WithContentType(ContentType contentType, GameType targetGame);

    /// <summary>
    /// Sets publisher information.
    /// </summary>
    /// <param name="name">Publisher name.</param>
    /// <param name="website">Publisher website.</param>
    /// <param name="supportUrl">Support URL.</param>
    /// <param name="contactEmail">Contact email.</param>
    /// <returns>The builder instance for chaining.</returns>
    IContentManifestBuilder WithPublisher(string name, string website = "", string supportUrl = "", string contactEmail = "");

    /// <summary>
    /// Sets content metadata.
    /// </summary>
    /// <param name="description">Content description.</param>
    /// <param name="tags">Content tags.</param>
    /// <param name="iconUrl">Icon URL.</param>
    /// <param name="screenshotUrls">Screenshot URLs.</param>
    /// <param name="changelogUrl">Changelog URL.</param>
    /// <returns>The builder instance for chaining.</returns>
    IContentManifestBuilder WithMetadata(string description, List<string>? tags = null, string iconUrl = "", List<string>? screenshotUrls = null, string changelogUrl = "");

    /// <summary>
    /// Adds a content dependency.
    /// </summary>
    /// <param name="id">Dependency ID.</param>
    /// <param name="name">Dependency name.</param>
    /// <param name="dependencyType">The type of dependency.</param>
    /// <param name="installBehavior">Defines the requirement and installation action for this dependency.</param>
    /// <param name="minVersion">Minimum required version.</param>
    /// <param name="maxVersion">Maximum allowed version.</param>
    /// <param name="compatibleVersions">List of compatible versions.</param>
    /// <param name="isExclusive">Whether the dependency is exclusive.</param>
    /// <param name="conflictsWith">List of conflicting dependency IDs.</param>
    /// <returns>The builder instance for chaining.</returns>
    IContentManifestBuilder AddDependency(
        string id,
        string name,
        ContentType dependencyType,
        DependencyInstallBehavior installBehavior,
        string minVersion = "",
        string maxVersion = "",
        List<string>? compatibleVersions = null,
        bool isExclusive = false,
        List<string>? conflictsWith = null);

    /// <summary>
    /// Scans a directory and adds files with the specified source type.
    /// </summary>
    /// <param name="sourceDirectory">The directory to scan.</param>
    /// <param name="sourceType">How these files should be handled during workspace preparation.</param>
    /// <param name="fileFilter">Optional file filter (e.g., "*.dll", "*.exe").</param>
    /// <param name="isExecutable">Whether files should be marked as executable.</param>
<<<<<<< HEAD
    /// <returns>A task representing the asynchronous operation.</returns>
=======
    /// <returns>A task that yields the <see cref="IContentManifestBuilder"/> instance for chaining upon completion.</returns>
>>>>>>> 18481d0b
    Task<IContentManifestBuilder> AddFilesFromDirectoryAsync(string sourceDirectory, ContentSourceType sourceType = ContentSourceType.ContentAddressable, string fileFilter = "*", bool isExecutable = false);

    /// <summary>
    /// Adds a local file from the filesystem.
    /// </summary>
    /// <param name="relativePath">The relative path of the file in the workspace (destination).</param>
    /// <param name="sourcePath">The source path of the file on the local filesystem.</param>
    /// <param name="sourceType">How this file should be handled.</param>
    /// <param name="isExecutable">Whether the file is executable.</param>
    /// <param name="permissions">File permissions.</param>
<<<<<<< HEAD
    /// <returns>A task representing the asynchronous operation.</returns>
    Task<IContentManifestBuilder> AddFileAsync(string relativePath, ContentSourceType sourceType = ContentSourceType.ContentAddressable, string downloadUrl = "", bool isExecutable = false, FilePermissions? permissions = null);
=======
    /// <returns>A task that yields the <see cref="IContentManifestBuilder"/> instance for chaining upon completion.</returns>
    Task<IContentManifestBuilder> AddLocalFileAsync(string relativePath, string sourcePath, ContentSourceType sourceType = ContentSourceType.ContentAddressable, bool isExecutable = false, FilePermissions? permissions = null);

    /// <summary>
    /// Adds a remote file to be downloaded.
    /// </summary>
    /// <param name="relativePath">The relative path of the file in the workspace (destination).</param>
    /// <param name="downloadUrl">Download URL for the remote file.</param>
    /// <param name="sourceType">How this file should be handled.</param>
    /// <param name="isExecutable">Whether the file is executable.</param>
    /// <param name="permissions">File permissions.</param>
    /// <returns>A task that yields the <see cref="IContentManifestBuilder"/> instance for chaining upon completion.</returns>
    Task<IContentManifestBuilder> AddRemoteFileAsync(string relativePath, string downloadUrl, ContentSourceType sourceType = ContentSourceType.ContentAddressable, bool isExecutable = false, FilePermissions? permissions = null);

    /// <summary>
    /// Adds a base game file from the detected game installation.
    /// </summary>
    /// <param name="relativePath">The relative path of the file in the workspace (destination).</param>
    /// <param name="sourcePath">The source path of the file in the base game installation.</param>
    /// <param name="isExecutable">Whether the file is executable.</param>
    /// <param name="permissions">File permissions.</param>
    /// <returns>A task that yields the <see cref="IContentManifestBuilder"/> instance for chaining upon completion.</returns>
    Task<IContentManifestBuilder> AddBaseGameFileAsync(string relativePath, string sourcePath, bool isExecutable = false, FilePermissions? permissions = null);

    /// <summary>
    /// Adds a content-addressable file from the CAS system.
    /// </summary>
    /// <param name="relativePath">The relative path of the file in the workspace (destination).</param>
    /// <param name="hash">The content hash for CAS lookup.</param>
    /// <param name="size">The expected file size.</param>
    /// <param name="isExecutable">Whether the file is executable.</param>
    /// <param name="permissions">File permissions.</param>
    /// <returns>A task that yields the <see cref="IContentManifestBuilder"/> instance for chaining upon completion.</returns>
    Task<IContentManifestBuilder> AddContentAddressableFileAsync(string relativePath, string hash, long size, bool isExecutable = false, FilePermissions? permissions = null);

    /// <summary>
    /// Adds a file from an extracted package/archive.
    /// </summary>
    /// <param name="relativePath">The relative path of the file in the workspace (destination).</param>
    /// <param name="packagePath">The path to the package file.</param>
    /// <param name="internalPath">The path within the package.</param>
    /// <param name="isExecutable">Whether the file is executable.</param>
    /// <param name="permissions">File permissions.</param>
    /// <returns>A task that yields the <see cref="IContentManifestBuilder"/> instance for chaining upon completion.</returns>
    Task<IContentManifestBuilder> AddExtractedPackageFileAsync(string relativePath, string packagePath, string internalPath, bool isExecutable = false, FilePermissions? permissions = null);
>>>>>>> 18481d0b

    /// <summary>
    /// Adds a pre-existing ManifestFile object to the manifest.
    /// </summary>
    /// <param name="file">The ManifestFile to add.</param>
    /// <returns>The builder instance for chaining.</returns>
    IContentManifestBuilder AddFile(ManifestFile file);

    /// <summary>
    /// Adds required directories.
    /// </summary>
    /// <param name="directories">List of required directory paths.</param>
    /// <returns>The builder instance for chaining.</returns>
    IContentManifestBuilder AddRequiredDirectories(params string[] directories);

    /// <summary>
    /// Sets installation instructions and workspace strategy.
    /// </summary>
    /// <param name="workspaceStrategy">The workspace preparation strategy.</param>
    /// <returns>The builder instance for chaining.</returns>
    IContentManifestBuilder WithInstallationInstructions(WorkspaceStrategy workspaceStrategy = WorkspaceStrategy.HybridCopySymlink);

    /// <summary>
    /// Adds a pre-installation step.
    /// </summary>
    /// <param name="name">Step name.</param>
    /// <param name="command">Command to execute.</param>
    /// <param name="arguments">Command arguments.</param>
    /// <param name="workingDirectory">Working directory for the command.</param>
    /// <param name="requiresElevation">Whether elevation is required.</param>
    /// <returns>The builder instance for chaining.</returns>
    IContentManifestBuilder AddPreInstallStep(string name, string command, List<string>? arguments = null, string workingDirectory = "", bool requiresElevation = false);

    /// <summary>
    /// Adds a post-installation step.
    /// </summary>
    /// <param name="name">Step name.</param>
    /// <param name="command">Command to execute.</param>
    /// <param name="arguments">Command arguments.</param>
    /// <param name="workingDirectory">Working directory for the command.</param>
    /// <param name="requiresElevation">Whether elevation is required.</param>
    /// <returns>The builder instance for chaining.</returns>
    IContentManifestBuilder AddPostInstallStep(string name, string command, List<string>? arguments = null, string workingDirectory = "", bool requiresElevation = false);

    /// <summary>
    /// Adds a content reference for cross-publisher linking.
    /// </summary>
    /// <param name="contentId">The referenced content ID.</param>
    /// <param name="publisherId">The publisher ID.</param>
    /// <param name="contentType">The content type of the reference.</param>
    /// <param name="minVersion">The minimum compatible version.</param>
    /// <param name="maxVersion">The maximum compatible version.</param>
    /// <returns>The builder instance for chaining.</returns>
    IContentManifestBuilder AddContentReference(
        string contentId,
        string publisherId,
        ContentType contentType,
        string minVersion = "",
        string maxVersion = "");

    /// <summary>
    /// Adds a file patching operation to the manifest.
    /// </summary>
    /// <param name="targetRelativePath">The relative path of the file in the workspace to be patched.</param>
    /// <param name="patchSourceFile">The path to the patch file, relative to the mod's content root.</param>
    /// <returns>The builder instance for chaining.</returns>
    IContentManifestBuilder AddPatchFile(string targetRelativePath, string patchSourceFile);

    /// <summary>
    /// Builds the final ContentManifest.
    /// </summary>
    /// <returns>The constructed ContentManifest.</returns>
    ContentManifest Build();
}<|MERGE_RESOLUTION|>--- conflicted
+++ resolved
@@ -78,11 +78,7 @@
     /// <param name="sourceType">How these files should be handled during workspace preparation.</param>
     /// <param name="fileFilter">Optional file filter (e.g., "*.dll", "*.exe").</param>
     /// <param name="isExecutable">Whether files should be marked as executable.</param>
-<<<<<<< HEAD
-    /// <returns>A task representing the asynchronous operation.</returns>
-=======
-    /// <returns>A task that yields the <see cref="IContentManifestBuilder"/> instance for chaining upon completion.</returns>
->>>>>>> 18481d0b
+    /// <returns>A task that yields the <see cref="IContentManifestBuilder"/> instance for chaining upon completion.</returns>
     Task<IContentManifestBuilder> AddFilesFromDirectoryAsync(string sourceDirectory, ContentSourceType sourceType = ContentSourceType.ContentAddressable, string fileFilter = "*", bool isExecutable = false);
 
     /// <summary>
@@ -93,10 +89,6 @@
     /// <param name="sourceType">How this file should be handled.</param>
     /// <param name="isExecutable">Whether the file is executable.</param>
     /// <param name="permissions">File permissions.</param>
-<<<<<<< HEAD
-    /// <returns>A task representing the asynchronous operation.</returns>
-    Task<IContentManifestBuilder> AddFileAsync(string relativePath, ContentSourceType sourceType = ContentSourceType.ContentAddressable, string downloadUrl = "", bool isExecutable = false, FilePermissions? permissions = null);
-=======
     /// <returns>A task that yields the <see cref="IContentManifestBuilder"/> instance for chaining upon completion.</returns>
     Task<IContentManifestBuilder> AddLocalFileAsync(string relativePath, string sourcePath, ContentSourceType sourceType = ContentSourceType.ContentAddressable, bool isExecutable = false, FilePermissions? permissions = null);
 
@@ -142,7 +134,6 @@
     /// <param name="permissions">File permissions.</param>
     /// <returns>A task that yields the <see cref="IContentManifestBuilder"/> instance for chaining upon completion.</returns>
     Task<IContentManifestBuilder> AddExtractedPackageFileAsync(string relativePath, string packagePath, string internalPath, bool isExecutable = false, FilePermissions? permissions = null);
->>>>>>> 18481d0b
 
     /// <summary>
     /// Adds a pre-existing ManifestFile object to the manifest.
