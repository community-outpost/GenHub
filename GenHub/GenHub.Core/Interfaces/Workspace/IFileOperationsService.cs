--- conflicted
+++ resolved
@@ -98,11 +98,7 @@
     /// <param name="hash">The content hash in CAS.</param>
     /// <param name="destinationPath">The destination file path.</param>
     /// <param name="cancellationToken">Cancellation token.</param>
-<<<<<<< HEAD
-    /// <returns>True if the operation succeeded.</returns>
-=======
     /// <returns>True if the operation succeeded; otherwise, false.</returns>
->>>>>>> 18481d0b
     Task<bool> CopyFromCasAsync(string hash, string destinationPath, CancellationToken cancellationToken = default);
 
     /// <summary>
