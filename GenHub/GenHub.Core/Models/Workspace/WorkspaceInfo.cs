using System;
using GenHub.Core.Models.Enums;
using GenHub.Core.Models.Validation;

namespace GenHub.Core.Models.Workspace;

/// <summary>
/// Information about a prepared workspace.
/// </summary>
public class WorkspaceInfo
{
    /// <summary>Gets or sets the workspace identifier.</summary>
    public string Id { get; set; } = string.Empty;

    /// <summary>Gets or sets the workspace path.</summary>
    public string WorkspacePath { get; set; } = string.Empty;

    /// <summary>Gets or sets the game version ID.</summary>
    public string GameVersionId { get; set; } = string.Empty;

    /// <summary>Gets or sets the workspace strategy used.</summary>
    public WorkspaceStrategy Strategy { get; set; }

    /// <summary>
    /// Gets or sets a value indicating whether the workspace preparation was successful.
    /// </summary>
<<<<<<< HEAD
    public bool Success { get; set; }
=======
    public bool IsPrepared { get; set; }
>>>>>>> 18481d0b

    /// <summary>
    /// Gets or sets a list of validation issues or errors encountered during preparation.
    /// </summary>
    public List<ValidationIssue> ValidationIssues { get; set; } = [];

    /// <summary>Gets or sets the creation timestamp.</summary>
    public DateTime CreatedAt { get; set; } = DateTime.UtcNow;

    /// <summary>Gets or sets the last access timestamp.</summary>
    public DateTime LastAccessedAt { get; set; } = DateTime.UtcNow;

    /// <summary>Gets or sets the total size in bytes.</summary>
    public long TotalSizeBytes { get; set; }

    /// <summary>Gets or sets the number of files.</summary>
    public int FileCount { get; set; }

    /// <summary>Gets or sets a value indicating whether the workspace is valid.</summary>
    public bool IsValid { get; set; } = true;

    /// <summary>Gets or sets the main executable path.</summary>
    public string ExecutablePath { get; set; } = string.Empty;

    /// <summary>Gets or sets the working directory.</summary>
    public string WorkingDirectory { get; set; } = string.Empty;
}<|MERGE_RESOLUTION|>--- conflicted
+++ resolved
@@ -24,11 +24,7 @@
     /// <summary>
     /// Gets or sets a value indicating whether the workspace preparation was successful.
     /// </summary>
-<<<<<<< HEAD
-    public bool Success { get; set; }
-=======
     public bool IsPrepared { get; set; }
->>>>>>> 18481d0b
 
     /// <summary>
     /// Gets or sets a list of validation issues or errors encountered during preparation.
