namespace GenHub.Core.Models.Enums;

/// <summary>
/// Defines the type of content in a manifest.
/// </summary>
public enum ContentType
{
    // Foundation types (detected/installed)

<<<<<<< HEAD
    /// <summary>EA/Steam/Origin installation.</summary>
=======
    /// <summary>EA/Steam/Disk installation.</summary>
>>>>>>> 9d2c856f
    GameInstallation,

    /// <summary>Independent game executable.</summary>
    GameClient,

    // Content types (built on foundation)

    /// <summary>Major gameplay changes.</summary>
    Mod,

    /// <summary>Balance/configuration changes.</summary>
    Patch,

    /// <summary>Utilities/tools.</summary>
    Addon,

    /// <summary>Map collections.</summary>
    MapPack,

    /// <summary>Localization.</summary>
    LanguagePack,

    // Meta types

    /// <summary>Collection of multiple contents.</summary>
    ContentBundle,

    /// <summary>Link to other publisher content.</summary>
    PublisherReferral,

    /// <summary>Link to specific content.</summary>
    ContentReferral,
}<|MERGE_RESOLUTION|>--- conflicted
+++ resolved
@@ -7,11 +7,7 @@
 {
     // Foundation types (detected/installed)
 
-<<<<<<< HEAD
-    /// <summary>EA/Steam/Origin installation.</summary>
-=======
     /// <summary>EA/Steam/Disk installation.</summary>
->>>>>>> 9d2c856f
     GameInstallation,
 
     /// <summary>Independent game executable.</summary>
