--- conflicted
+++ resolved
@@ -232,11 +232,7 @@
         var lower = input.ToLowerInvariant().Trim();
 
         // Remove all non-alphanumeric characters
-<<<<<<< HEAD
-        var normalized = AlphanumericRegex().Replace(lower, string.Empty);
-=======
         var normalized = NonAlphaNumericRegex().Replace(lower, string.Empty);
->>>>>>> 2425513b
 
         if (string.IsNullOrEmpty(normalized))
         {
@@ -250,9 +246,5 @@
     private static partial Regex DigitsRegex();
 
     [GeneratedRegex("[^a-zA-Z0-9]")]
-<<<<<<< HEAD
-    private static partial Regex AlphanumericRegex();
-=======
     private static partial Regex NonAlphaNumericRegex();
->>>>>>> 2425513b
 }