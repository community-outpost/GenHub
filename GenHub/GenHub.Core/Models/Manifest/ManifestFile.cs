--- conflicted
+++ resolved
@@ -45,11 +45,7 @@
     /// <summary>
     /// Gets or sets the download URL for remote files.
     /// </summary>
-<<<<<<< HEAD
-    public string DownloadUrl { get; set; } = string.Empty;
-=======
     public string? DownloadUrl { get; set; }
->>>>>>> 18481d0b
 
     /// <summary>
     /// Gets or sets a value indicating whether this file is required for the manifest to function.
@@ -66,22 +62,14 @@
 
     /// <summary>
     /// Gets or sets the path to the patch file to be applied to the target file.
-<<<<<<< HEAD
-    /// This is only used when SourceType is 'PatchFile'. The path is relative to the mod's own content root.
-=======
     /// This is only used when SourceType is 'Patch'. The path is relative to the mod's own content root.
->>>>>>> 18481d0b
     /// </summary>
     [JsonPropertyName("patchSourceFile")]
     [JsonIgnore(Condition = JsonIgnoreCondition.WhenWritingNull)]
     public string? PatchSourceFile { get; set; }
 
     /// <summary>
-<<<<<<< HEAD
-    /// Gets or sets information for package extraction. This is only used when SourceType is 'ExtractedPackage'.
-=======
     /// Gets or sets information for package extraction. This is only used when SourceType is 'Package'.
->>>>>>> 18481d0b
     /// </summary>
     [JsonPropertyName("packageInfo")]
     [JsonIgnore(Condition = JsonIgnoreCondition.WhenWritingNull)]
