--- conflicted
+++ resolved
@@ -62,22 +62,14 @@
 
     /// <summary>
     /// Gets or sets the path to the patch file to be applied to the target file.
-<<<<<<< HEAD
-    /// This is only used when SourceType is 'Patch'. The path is relative to the mod's own content root.
-=======
     /// This is only used when SourceType is 'PatchFile'. The path is relative to the mod's own content root.
->>>>>>> 67babdf4
     /// </summary>
     [JsonPropertyName("patchSourceFile")]
     [JsonIgnore(Condition = JsonIgnoreCondition.WhenWritingNull)]
     public string? PatchSourceFile { get; set; }
 
     /// <summary>
-<<<<<<< HEAD
-    /// Gets or sets information for package extraction. This is only used when SourceType is 'Package'.
-=======
     /// Gets or sets information for package extraction. This is only used when SourceType is 'ExtractedPackage'.
->>>>>>> 67babdf4
     /// </summary>
     [JsonPropertyName("packageInfo")]
     [JsonIgnore(Condition = JsonIgnoreCondition.WhenWritingNull)]
