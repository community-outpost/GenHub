<Window xmlns="https://github.com/avaloniaui"
        xmlns:x="http://schemas.microsoft.com/winfx/2006/xaml"
        xmlns:d="http://schemas.microsoft.com/expression/blend/2008"
        xmlns:mc="http://schemas.openxmlformats.org/markup-compatibility/2006"
        xmlns:local="clr-namespace:GenHub.Common.Views"
        xmlns:vm="clr-namespace:GenHub.Common.ViewModels"
        mc:Ignorable="d" d:DesignWidth="1100" d:DesignHeight="700"
        x:Class="GenHub.Common.Views.MainWindow"
        x:DataType="vm:MainViewModel"
        Title="GenHub"
        WindowStartupLocation="CenterScreen"
<<<<<<< HEAD
        Icon="avares://GenHub/Assets/Icons/genhub-logo.png">
    <local:MainView x:Name="MainViewRoot" />
=======
        ExtendClientAreaToDecorationsHint="True"
        ExtendClientAreaChromeHints="NoChrome"
        ExtendClientAreaTitleBarHeightHint="35">
    
    <DockPanel>
        <!-- Custom title bar with drag area -->
        <Grid DockPanel.Dock="Top" Height="35" Background="#1E1E1E">
            <Grid.ColumnDefinitions>
                <ColumnDefinition Width="*" />
                <ColumnDefinition Width="Auto" />
            </Grid.ColumnDefinitions>
            
            <!-- Draggable area (left side) - explicitly handle drag -->
            <Border Grid.Column="0" 
                    Background="Transparent" 
                    Name="TitleBarDragArea"
                    PointerPressed="OnTitleBarPointerPressed" />
            
            <!-- Menu (right side, non-draggable) -->
            <Menu Grid.Column="1" VerticalAlignment="Center" Background="Transparent">
                <MenuItem Header="_Help">
                    <MenuItem Header="Check for _Updates..."
                              Command="{Binding ShowUpdateDialogCommand}"/>
                </MenuItem>
            </Menu>
        </Grid>
        
        <!-- Main content area -->
        <Border DockPanel.Dock="Bottom" IsHitTestVisible="True">
            <local:MainView />
        </Border>
    </DockPanel>
>>>>>>> 066a4929
</Window><|MERGE_RESOLUTION|>--- conflicted
+++ resolved
@@ -9,41 +9,6 @@
         x:DataType="vm:MainViewModel"
         Title="GenHub"
         WindowStartupLocation="CenterScreen"
-<<<<<<< HEAD
         Icon="avares://GenHub/Assets/Icons/genhub-logo.png">
     <local:MainView x:Name="MainViewRoot" />
-=======
-        ExtendClientAreaToDecorationsHint="True"
-        ExtendClientAreaChromeHints="NoChrome"
-        ExtendClientAreaTitleBarHeightHint="35">
-    
-    <DockPanel>
-        <!-- Custom title bar with drag area -->
-        <Grid DockPanel.Dock="Top" Height="35" Background="#1E1E1E">
-            <Grid.ColumnDefinitions>
-                <ColumnDefinition Width="*" />
-                <ColumnDefinition Width="Auto" />
-            </Grid.ColumnDefinitions>
-            
-            <!-- Draggable area (left side) - explicitly handle drag -->
-            <Border Grid.Column="0" 
-                    Background="Transparent" 
-                    Name="TitleBarDragArea"
-                    PointerPressed="OnTitleBarPointerPressed" />
-            
-            <!-- Menu (right side, non-draggable) -->
-            <Menu Grid.Column="1" VerticalAlignment="Center" Background="Transparent">
-                <MenuItem Header="_Help">
-                    <MenuItem Header="Check for _Updates..."
-                              Command="{Binding ShowUpdateDialogCommand}"/>
-                </MenuItem>
-            </Menu>
-        </Grid>
-        
-        <!-- Main content area -->
-        <Border DockPanel.Dock="Bottom" IsHitTestVisible="True">
-            <local:MainView />
-        </Border>
-    </DockPanel>
->>>>>>> 066a4929
 </Window>