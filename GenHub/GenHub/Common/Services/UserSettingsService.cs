using System;
using System.IO;
using System.Text.Json;
using System.Text.Json.Serialization;
using System.Threading.Tasks;
using GenHub.Core.Interfaces.Common;
using GenHub.Core.Models.Common;
using Microsoft.Extensions.Logging;

namespace GenHub.Common.Services;

/// <summary>
/// Service for managing application configuration settings.
/// </summary>
public class UserSettingsService : IUserSettingsService
{
    /// <summary>
    /// JSON serializer options for settings.
    /// </summary>
    private static readonly JsonSerializerOptions JsonOptions = new()
    {
        WriteIndented = true,
        PropertyNamingPolicy = JsonNamingPolicy.CamelCase,
        AllowTrailingCommas = true,
        Converters = { new JsonStringEnumConverter() },
    };

    private readonly ILogger<UserSettingsService> _logger;
    private readonly IAppConfiguration _appConfig;
    private readonly object _lock = new();
    private string _settingsFilePath = string.Empty;
    private UserSettings _settings = new();

    /// <summary>
    /// Initializes a new instance of the <see cref="UserSettingsService"/> class.
    /// </summary>
    /// <param name="logger">Logger instance.</param>
    /// <param name="appConfig">Application configuration service.</param>
    public UserSettingsService(ILogger<UserSettingsService> logger, IAppConfiguration appConfig)
        : this(logger, appConfig, true)
    {
    }

    /// <summary>
    /// Initializes a new instance of the <see cref="UserSettingsService"/> class with optional initialization control.
    /// </summary>
    /// <param name="logger">Logger instance.</param>
    /// <param name="appConfig">Application configuration service.</param>
    /// <param name="initialize">Whether to perform normal initialization.</param>
    protected UserSettingsService(ILogger<UserSettingsService> logger, IAppConfiguration appConfig, bool initialize)
    {
        _logger = logger;
        _appConfig = appConfig;

        if (initialize)
        {
            InitializeSettings();
        }
        else
        {
            // For testing - set defaults but don't load from file
            _settingsFilePath = string.Empty;
            _settings = new UserSettings();
        }
    }

    /// <inheritdoc/>
    public UserSettings GetSettings()
    {
        lock (_lock)
        {
            // Return a deep copy to prevent external modification
            var json = JsonSerializer.Serialize(_settings, JsonOptions);
            return JsonSerializer.Deserialize<UserSettings>(json, JsonOptions) ?? new UserSettings();
        }
    }

    /// <inheritdoc/>
    public void UpdateSettings(Action<UserSettings> applyChanges)
    {
        ArgumentNullException.ThrowIfNull(applyChanges);

        lock (_lock)
        {
            // Work on a copy to ensure exception safety
            var json = JsonSerializer.Serialize(_settings, JsonOptions);
            var settingsCopy = JsonSerializer.Deserialize<UserSettings>(json, JsonOptions)
                               ?? new UserSettings();

            applyChanges(settingsCopy);

            // Only update internal state if no exception occurred
            _settings = settingsCopy;

            // If the settings file path was changed, update the internal field
            if (!string.IsNullOrWhiteSpace(_settings.SettingsFilePath) &&
                !string.Equals(_settings.SettingsFilePath, _settingsFilePath, StringComparison.OrdinalIgnoreCase))
            {
                _settingsFilePath = _settings.SettingsFilePath;
            }

            _logger.LogDebug("Settings updated in memory");
        }
    }

    /// <inheritdoc/>
    public async Task<bool> TryUpdateAndSaveAsync(Func<UserSettings, bool> applyChanges)
    {
        ArgumentNullException.ThrowIfNull(applyChanges);

        bool accepted;
        lock (_lock)
        {
            accepted = applyChanges(_settings);
            if (accepted)
            {
                // propagate any internal path updates
                if (!string.IsNullOrWhiteSpace(_settings.SettingsFilePath) &&
                    !string.Equals(_settings.SettingsFilePath, _settingsFilePath, StringComparison.OrdinalIgnoreCase))
                {
                    _settingsFilePath = _settings.SettingsFilePath;
                }
            }
        }

        if (!accepted)
        {
            _logger.LogDebug("Settings update rejected by caller-provided validation.");
            return false;
        }

        try
        {
            await SaveAsync();
            return true;
        }
        catch
        {
            return false;
        }
    }

    /// <summary>
    /// Saves the current settings asynchronously.
    /// </summary>
    /// <returns>A task that represents the asynchronous save operation.</returns>
    public async Task SaveAsync()
    {
        UserSettings settingsToSave;
        string pathToSave;
        lock (_lock)
        {
            pathToSave = _settingsFilePath;
            settingsToSave = GetSettings();
        }

        try
        {
            var directory = Path.GetDirectoryName(pathToSave);
            if (!string.IsNullOrEmpty(directory) && !Directory.Exists(directory))
            {
                Directory.CreateDirectory(directory);
                _logger.LogDebug("Created settings directory: {Directory}", directory);
            }

            var json = JsonSerializer.Serialize(settingsToSave, JsonOptions);
            await File.WriteAllTextAsync(pathToSave, json);
            _logger.LogInformation("Settings saved successfully to {Path}", pathToSave);
        }
        catch (IOException ex)
        {
            _logger.LogError(ex, "IO error occurred while saving settings to {Path}", pathToSave);
            throw;
        }
        catch (UnauthorizedAccessException ex)
        {
            _logger.LogError(ex, "Access denied when saving settings to {Path}", pathToSave);
            throw;
        }
        catch (JsonException ex)
        {
            _logger.LogError(ex, "JSON serialization error when saving settings");
            throw;
        }
    }

    /// <summary>
    /// Sets the settings file path for testing purposes.
    /// </summary>
    /// <param name="path">The path to set.</param>
    protected void SetSettingsFilePath(string path)
    {
        ArgumentException.ThrowIfNullOrWhiteSpace(path, nameof(path));
        _settingsFilePath = path;
        _settings = LoadSettings(path);
    }

    private static void NormalizeAndValidateLocked(UserSettings s, IAppConfiguration appConfig)
    {
        // Only apply basic validation/clamping, no defaults
        var minConcurrent = appConfig.GetMinConcurrentDownloads();
        var maxConcurrent = appConfig.GetMaxConcurrentDownloads();
        var minTimeout = appConfig.GetMinDownloadTimeoutSeconds();
        var maxTimeout = appConfig.GetMaxDownloadTimeoutSeconds();
        var minBufferBytes = appConfig.GetMinDownloadBufferSizeBytes();
        var maxBufferBytes = appConfig.GetMaxDownloadBufferSizeBytes();

        // Only clamp if values are set (> 0)
        if (s.MaxConcurrentDownloads > 0)
            s.MaxConcurrentDownloads = Math.Clamp(s.MaxConcurrentDownloads, minConcurrent, maxConcurrent);

        if (s.DownloadTimeoutSeconds > 0)
            s.DownloadTimeoutSeconds = Math.Clamp(s.DownloadTimeoutSeconds, minTimeout, maxTimeout);

        if (s.DownloadBufferSize > 0)
            s.DownloadBufferSize = Math.Clamp(s.DownloadBufferSize, minBufferBytes, maxBufferBytes);
    }

    /// <summary>
    /// Marks properties as explicitly set based on what properties were present in the JSON.
    /// </summary>
    private static void MarkExplicitlySetPropertiesFromJson(UserSettings settings, string json)
    {
        try
        {
            using var document = JsonDocument.Parse(json);
            var root = document.RootElement;

            foreach (var property in root.EnumerateObject())
            {
                var propertyName = ConvertJsonPropertyNameToCSharp(property.Name);
                if (!string.IsNullOrEmpty(propertyName))
                {
                    settings.MarkAsExplicitlySet(propertyName);
                }
            }
        }
        catch (JsonException)
        {
            // If we can't parse JSON for property detection, that's okay
            // The settings will use defaults
        }
    }

    /// <summary>
    /// Converts camelCase JSON property names to PascalCase C# property names.
    /// </summary>
    private static string ConvertJsonPropertyNameToCSharp(string jsonPropertyName)
    {
        return jsonPropertyName switch
        {
            "theme" => nameof(UserSettings.Theme),
            "windowWidth" => nameof(UserSettings.WindowWidth),
            "windowHeight" => nameof(UserSettings.WindowHeight),
            "isMaximized" => nameof(UserSettings.IsMaximized),
            "workspacePath" => nameof(UserSettings.WorkspacePath),
            "lastUsedProfileId" => nameof(UserSettings.LastUsedProfileId),
            "lastSelectedTab" => nameof(UserSettings.LastSelectedTab),
            "maxConcurrentDownloads" => nameof(UserSettings.MaxConcurrentDownloads),
            "allowBackgroundDownloads" => nameof(UserSettings.AllowBackgroundDownloads),
            "autoCheckForUpdatesOnStartup" => nameof(UserSettings.AutoCheckForUpdatesOnStartup),
            "lastUpdateCheckTimestamp" => nameof(UserSettings.LastUpdateCheckTimestamp),
            "enableDetailedLogging" => nameof(UserSettings.EnableDetailedLogging),
            "defaultWorkspaceStrategy" => nameof(UserSettings.DefaultWorkspaceStrategy),
            "downloadBufferSize" => nameof(UserSettings.DownloadBufferSize),
            "downloadTimeoutSeconds" => nameof(UserSettings.DownloadTimeoutSeconds),
            "downloadUserAgent" => nameof(UserSettings.DownloadUserAgent),
            "settingsFilePath" => nameof(UserSettings.SettingsFilePath),
            "cachePath" => nameof(UserSettings.CachePath),
            "contentStoragePath" => nameof(UserSettings.ContentStoragePath),
            "contentDirectories" => nameof(UserSettings.ContentDirectories),
            "gitHubDiscoveryRepositories" => nameof(UserSettings.GitHubDiscoveryRepositories),
<<<<<<< HEAD
=======
            "casConfiguration" => nameof(UserSettings.CasConfiguration),
            "explicitlySetProperties" => nameof(UserSettings.ExplicitlySetProperties),
>>>>>>> 67babdf4
            _ => string.Empty
        };
    }

    private UserSettings LoadSettings(string path)
    {
        try
        {
            if (!File.Exists(path))
            {
                _logger.LogInformation("Settings file not found at {Path}, using defaults", path);
                return new UserSettings();
            }

            var json = File.ReadAllText(path);
            if (string.IsNullOrWhiteSpace(json))
            {
                _logger.LogWarning("Settings file is empty at {Path}, using defaults", path);
                return new UserSettings();
            }

            var settings = JsonSerializer.Deserialize<UserSettings>(json, JsonOptions);
            if (settings == null)
            {
                _logger.LogWarning("Failed to deserialize settings from {Path}, using defaults", path);
                return new UserSettings();
            }

            // Mark properties as explicitly set based on what was in the JSON
            MarkExplicitlySetPropertiesFromJson(settings, json);

            _logger.LogInformation("Settings loaded successfully from {Path}", path);
            return settings;
        }
        catch (IOException ex)
        {
            _logger.LogError(ex, "IO error loading settings from {Path}, using defaults", path);
            return new UserSettings();
        }
        catch (UnauthorizedAccessException ex)
        {
            _logger.LogError(ex, "Access denied loading settings from {Path}, using defaults", path);
            return new UserSettings();
        }
        catch (JsonException ex)
        {
            _logger.LogError(ex, "JSON parsing error loading settings from {Path}, using defaults", path);
            return new UserSettings();
        }
    }

    private string GetDefaultSettingsFilePath()
    {
        if (_appConfig == null)
        {
            // Fallback for test scenarios where appConfig might not be provided
            var appDataPath = Environment.GetFolderPath(Environment.SpecialFolder.ApplicationData);
            return Path.Combine(appDataPath, "GenHub", "settings.json");
        }

        return Path.Combine(_appConfig.GetAppDataPath(), "settings.json");
    }

    private void InitializeSettings()
    {
        // 1. Load from default path to determine if a custom path is set.
        var defaultPath = GetDefaultSettingsFilePath();
        var initialSettings = LoadSettings(defaultPath);

        // 2. If user has a custom path, reload from that path. Otherwise, use the settings from the default path.
        if (!string.IsNullOrWhiteSpace(initialSettings.SettingsFilePath) &&
            !string.Equals(initialSettings.SettingsFilePath, defaultPath, StringComparison.OrdinalIgnoreCase))
        {
            _settingsFilePath = initialSettings.SettingsFilePath;
            _settings = LoadSettings(_settingsFilePath);
        }
        else
        {
            _settingsFilePath = defaultPath;
            _settings = initialSettings;
        }

        // Apply validation and normalization
        lock (_lock)
        {
            NormalizeAndValidateLocked(_settings, _appConfig);
        }
    }
}<|MERGE_RESOLUTION|>--- conflicted
+++ resolved
@@ -270,11 +270,8 @@
             "contentStoragePath" => nameof(UserSettings.ContentStoragePath),
             "contentDirectories" => nameof(UserSettings.ContentDirectories),
             "gitHubDiscoveryRepositories" => nameof(UserSettings.GitHubDiscoveryRepositories),
-<<<<<<< HEAD
-=======
             "casConfiguration" => nameof(UserSettings.CasConfiguration),
             "explicitlySetProperties" => nameof(UserSettings.ExplicitlySetProperties),
->>>>>>> 67babdf4
             _ => string.Empty
         };
     }
