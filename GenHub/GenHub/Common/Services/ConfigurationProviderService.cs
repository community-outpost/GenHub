using System;
using System.Collections.Generic;
using System.IO;
using GenHub.Core.Constants;
using GenHub.Core.Interfaces.Common;
using GenHub.Core.Models.Common;
using GenHub.Core.Models.Enums;
using GenHub.Core.Models.Storage;
using Microsoft.Extensions.Logging;

namespace GenHub.Common.Services;

/// <summary>
/// Unified configuration service that intelligently combines app config and user settings to provide effective values.
/// This is the single service that other components should depend on for all configuration needs.
/// </summary>
public class ConfigurationProviderService : IConfigurationProviderService
{
    private readonly IAppConfiguration _appConfig;
    private readonly IUserSettingsService _userSettings;
    private readonly ILogger<ConfigurationProviderService> _logger;

    /// <summary>
    /// Initializes a new instance of the <see cref="ConfigurationProviderService"/> class.
    /// </summary>
    /// <param name="appConfig">The application-level configuration service.</param>
    /// <param name="userSettings">The user settings service.</param>
    /// <param name="logger">The logger instance.</param>
    public ConfigurationProviderService(
        IAppConfiguration appConfig,
        IUserSettingsService userSettings,
        ILogger<ConfigurationProviderService> logger)
    {
        _appConfig = appConfig ?? throw new ArgumentNullException(nameof(appConfig));
        _userSettings = userSettings ?? throw new ArgumentNullException(nameof(userSettings));
        _logger = logger ?? throw new ArgumentNullException(nameof(logger));
    }

    /// <inheritdoc />
    public string GetWorkspacePath()
    {
<<<<<<< HEAD
        var s = _userSettings.GetSettings();
        if (s.IsExplicitlySet(nameof(UserSettings.WorkspacePath)) &&
            !string.IsNullOrWhiteSpace(s.WorkspacePath))
=======
        var settings = _userSettings.Get();
        if (settings.IsExplicitlySet(nameof(UserSettings.WorkspacePath)) &&
            !string.IsNullOrWhiteSpace(settings.WorkspacePath))
>>>>>>> 18481d0b
        {
            try
            {
                // Check if the directory exists or can be created.
<<<<<<< HEAD
                var dir = Path.GetDirectoryName(s.WorkspacePath);
                if (!string.IsNullOrEmpty(dir) && Directory.Exists(dir))
                {
                    return s.WorkspacePath;
=======
                var dir = Path.GetDirectoryName(settings.WorkspacePath);
                if (!string.IsNullOrEmpty(dir) && Directory.Exists(dir))
                {
                    return settings.WorkspacePath;
>>>>>>> 18481d0b
                }
            }
            catch (Exception ex)
            {
<<<<<<< HEAD
                _logger.LogWarning(ex, "User-defined workspace path '{Path}' is invalid. Falling back to default.", s.WorkspacePath);
=======
                _logger.LogWarning(ex, "User-defined workspace path '{Path}' is invalid. Falling back to default.", settings.WorkspacePath);
>>>>>>> 18481d0b
            }
        }

        return _appConfig.GetDefaultWorkspacePath();
    }

    /// <inheritdoc />
<<<<<<< HEAD
    public string GetCacheDirectory()
    {
        var s = _userSettings.GetSettings();
        if (s.IsExplicitlySet(nameof(UserSettings.CachePath)) &&
            !string.IsNullOrWhiteSpace(s.CachePath))
=======
    public string GetCachePath()
    {
        var settings = _userSettings.Get();
        if (settings.IsExplicitlySet(nameof(UserSettings.CachePath)) &&
            !string.IsNullOrWhiteSpace(settings.CachePath))
>>>>>>> 18481d0b
        {
            try
            {
                // Validate the user-defined cache directory
<<<<<<< HEAD
                if (Directory.Exists(s.CachePath))
                {
                    return s.CachePath;
                }

                var parentDir = Path.GetDirectoryName(s.CachePath);
                if (!string.IsNullOrEmpty(parentDir) && Directory.Exists(parentDir))
                {
                    return s.CachePath;
=======
                if (Directory.Exists(settings.CachePath))
                {
                    return settings.CachePath;
                }

                var parentDir = Path.GetDirectoryName(settings.CachePath);
                if (!string.IsNullOrEmpty(parentDir) && Directory.Exists(parentDir))
                {
                    return settings.CachePath;
>>>>>>> 18481d0b
                }
            }
            catch (Exception ex)
            {
<<<<<<< HEAD
                _logger.LogWarning(ex, "User-defined cache path '{Path}' is invalid. Falling back to default.", s.CachePath);
=======
                _logger.LogWarning(ex, "User-defined cache path '{Path}' is invalid. Falling back to default.", settings.CachePath);
>>>>>>> 18481d0b
            }
        }

        return _appConfig.GetDefaultCacheDirectory();
    }

    /// <inheritdoc />
    public int GetMaxConcurrentDownloads()
    {
        var settings = _userSettings.Get();
        var value = settings.IsExplicitlySet(nameof(UserSettings.MaxConcurrentDownloads)) && settings.MaxConcurrentDownloads > 0
            ? settings.MaxConcurrentDownloads
            : _appConfig.GetDefaultMaxConcurrentDownloads();
        return Math.Clamp(value, _appConfig.GetMinConcurrentDownloads(), _appConfig.GetMaxConcurrentDownloads());
    }

    /// <inheritdoc />
    public bool GetAllowBackgroundDownloads()
    {
        var settings = _userSettings.Get();
        return settings.IsExplicitlySet(nameof(UserSettings.AllowBackgroundDownloads))
            ? settings.AllowBackgroundDownloads
            : true; // App default
    }

    /// <inheritdoc />
    public int GetDownloadTimeoutSeconds()
    {
        var settings = _userSettings.Get();
        var value = settings.IsExplicitlySet(nameof(UserSettings.DownloadTimeoutSeconds)) && settings.DownloadTimeoutSeconds > 0
            ? settings.DownloadTimeoutSeconds
            : _appConfig.GetDefaultDownloadTimeoutSeconds();
        return Math.Clamp(value, _appConfig.GetMinDownloadTimeoutSeconds(), _appConfig.GetMaxDownloadTimeoutSeconds());
    }

    /// <inheritdoc />
    public string GetDownloadUserAgent()
    {
        var settings = _userSettings.Get();
        return settings.IsExplicitlySet(nameof(UserSettings.DownloadUserAgent)) && !string.IsNullOrWhiteSpace(settings.DownloadUserAgent)
            ? settings.DownloadUserAgent
            : _appConfig.GetDefaultUserAgent();
    }

    /// <inheritdoc />
    public int GetDownloadBufferSize()
    {
        var settings = _userSettings.Get();
        var value = settings.IsExplicitlySet(nameof(UserSettings.DownloadBufferSize)) && settings.DownloadBufferSize > 0
            ? settings.DownloadBufferSize
            : _appConfig.GetDefaultDownloadBufferSize();

        return Math.Clamp(value, _appConfig.GetMinDownloadBufferSizeBytes(), _appConfig.GetMaxDownloadBufferSizeBytes());
    }

    /// <inheritdoc />
    public WorkspaceStrategy GetDefaultWorkspaceStrategy()
    {
        var settings = _userSettings.Get();
        return settings.IsExplicitlySet(nameof(UserSettings.DefaultWorkspaceStrategy))
            ? settings.DefaultWorkspaceStrategy
            : _appConfig.GetDefaultWorkspaceStrategy();
    }

    /// <inheritdoc />
    public bool GetAutoCheckForUpdatesOnStartup()
    {
        var settings = _userSettings.Get();
        return settings.IsExplicitlySet(nameof(UserSettings.AutoCheckForUpdatesOnStartup))
            ? settings.AutoCheckForUpdatesOnStartup
            : true; // App default
    }

    /// <inheritdoc />
    public bool GetEnableDetailedLogging()
    {
        var settings = _userSettings.Get();
        return settings.IsExplicitlySet(nameof(UserSettings.EnableDetailedLogging))
            ? settings.EnableDetailedLogging
            : false; // App default
    }

    /// <inheritdoc />
    public string GetTheme()
    {
        var settings = _userSettings.Get();
        return settings.IsExplicitlySet(nameof(UserSettings.Theme)) && !string.IsNullOrWhiteSpace(settings.Theme)
            ? settings.Theme
            : _appConfig.GetDefaultTheme();
    }

    /// <inheritdoc />
    public double GetWindowWidth()
    {
<<<<<<< HEAD
        var s = _userSettings.GetSettings();
        if (s.IsExplicitlySet(nameof(UserSettings.WindowWidth)) && s.WindowWidth > 0)
        {
            return s.WindowWidth;
=======
        var settings = _userSettings.Get();
        if (settings.IsExplicitlySet(nameof(UserSettings.WindowWidth)) && settings.WindowWidth > 0)
        {
            return settings.WindowWidth;
>>>>>>> 18481d0b
        }

        return _appConfig.GetDefaultWindowWidth();
    }

    /// <inheritdoc />
    public double GetWindowHeight()
    {
<<<<<<< HEAD
        var s = _userSettings.GetSettings();
        if (s.IsExplicitlySet(nameof(UserSettings.WindowHeight)) && s.WindowHeight > 0)
        {
            return s.WindowHeight;
=======
        var settings = _userSettings.Get();
        if (settings.IsExplicitlySet(nameof(UserSettings.WindowHeight)) && settings.WindowHeight > 0)
        {
            return settings.WindowHeight;
>>>>>>> 18481d0b
        }

        return _appConfig.GetDefaultWindowHeight();
    }

    /// <inheritdoc />
    public bool GetIsWindowMaximized()
    {
        var settings = _userSettings.Get();
        return settings.IsExplicitlySet(nameof(UserSettings.IsMaximized))
            ? settings.IsMaximized
            : false; // App default
    }

    /// <inheritdoc />
    public NavigationTab GetLastSelectedTab()
    {
        var settings = _userSettings.Get();
        return settings.IsExplicitlySet(nameof(UserSettings.LastSelectedTab))
            ? settings.LastSelectedTab
            : NavigationTab.Home; // App default
    }

    /// <inheritdoc />
    public UserSettings GetEffectiveSettings()
    {
        return new UserSettings
        {
            Theme = GetTheme(),
            WindowWidth = GetWindowWidth(),
            WindowHeight = GetWindowHeight(),
            IsMaximized = GetIsWindowMaximized(),
            WorkspacePath = GetWorkspacePath(),
            LastUsedProfileId = _userSettings.Get().LastUsedProfileId,
            LastSelectedTab = GetLastSelectedTab(),
            MaxConcurrentDownloads = GetMaxConcurrentDownloads(),
            AllowBackgroundDownloads = GetAllowBackgroundDownloads(),
            AutoCheckForUpdatesOnStartup = GetAutoCheckForUpdatesOnStartup(),
            LastUpdateCheckTimestamp = _userSettings.Get().LastUpdateCheckTimestamp,
            EnableDetailedLogging = GetEnableDetailedLogging(),
            DefaultWorkspaceStrategy = GetDefaultWorkspaceStrategy(),
            DownloadBufferSize = GetDownloadBufferSize(),
            DownloadTimeoutSeconds = GetDownloadTimeoutSeconds(),
            DownloadUserAgent = GetDownloadUserAgent(),
<<<<<<< HEAD
            SettingsFilePath = _userSettings.GetSettings().SettingsFilePath,
            ContentDirectories = GetContentDirectories(),
            GitHubDiscoveryRepositories = GetGitHubDiscoveryRepositories(),
            ContentStoragePath = GetContentStoragePath(),
            CachePath = GetCacheDirectory(),
=======
            SettingsFilePath = _userSettings.Get().SettingsFilePath,
            ContentDirectories = GetContentDirectories(),
            GitHubDiscoveryRepositories = GetGitHubDiscoveryRepositories(),
            ContentStoragePath = GetContentStoragePath(),
            CachePath = GetCachePath(),
>>>>>>> 18481d0b
            CasConfiguration = GetCasConfiguration(),
        };
    }

    /// <inheritdoc />
    public List<string> GetContentDirectories()
    {
<<<<<<< HEAD
        var s = _userSettings.GetSettings();
        if (s.IsExplicitlySet(nameof(UserSettings.ContentDirectories)) &&
            s.ContentDirectories != null && s.ContentDirectories.Count > 0)
            return s.ContentDirectories;

        var appDataPath = _appConfig.GetAppDataPath();
        if (string.IsNullOrEmpty(appDataPath))
        {
            // Fallback if app data path is not available
            return new List<string>();
        }

        return new List<string>
        {
            Path.Combine(appDataPath, "Manifests"),
            Path.Combine(appDataPath, "CustomManifests"),
=======
        var settings = _userSettings.Get();
        if (settings.IsExplicitlySet(nameof(UserSettings.ContentDirectories)) &&
            settings.ContentDirectories != null && settings.ContentDirectories.Count > 0)
            return settings.ContentDirectories;

        return new List<string>
        {
            Path.Combine(_appConfig.GetConfiguredDataPath(), FileTypes.ManifestsDirectory),
            Path.Combine(_appConfig.GetConfiguredDataPath(), "CustomManifests"),
>>>>>>> 18481d0b
            Path.Combine(
                Environment.GetFolderPath(Environment.SpecialFolder.MyDocuments),
                "Command and Conquer Generals Zero Hour Data",
                "Mods"),
        };
    }

    /// <inheritdoc />
    public List<string> GetGitHubDiscoveryRepositories()
    {
<<<<<<< HEAD
        var s = _userSettings.GetSettings();
        if (s.IsExplicitlySet(nameof(UserSettings.GitHubDiscoveryRepositories)) &&
            s.GitHubDiscoveryRepositories != null && s.GitHubDiscoveryRepositories.Count > 0)
            return s.GitHubDiscoveryRepositories;
=======
        var settings = _userSettings.Get();
        if (settings.IsExplicitlySet(nameof(UserSettings.GitHubDiscoveryRepositories)) &&
            settings.GitHubDiscoveryRepositories != null && settings.GitHubDiscoveryRepositories.Count > 0)
            return settings.GitHubDiscoveryRepositories;
>>>>>>> 18481d0b

        return new List<string> { "TheSuperHackers/GeneralsGameCode" };
    }

    /// <inheritdoc />
    public string GetContentStoragePath()
    {
<<<<<<< HEAD
        var s = _userSettings.GetSettings();
        if (s.IsExplicitlySet(nameof(UserSettings.ContentStoragePath)) &&
            !string.IsNullOrWhiteSpace(s.ContentStoragePath))
        {
            return s.ContentStoragePath;
        }

        var appDataPath = _appConfig.GetAppDataPath();
        if (string.IsNullOrEmpty(appDataPath))
        {
            // Fallback if app data path is not available
            return Path.Combine(Path.GetTempPath(), "GenHub", "Content");
        }

        return Path.Combine(appDataPath, "Content");
=======
        var settings = _userSettings.Get();
        if (settings.IsExplicitlySet(nameof(UserSettings.ContentStoragePath)) &&
            !string.IsNullOrWhiteSpace(settings.ContentStoragePath))
        {
            return settings.ContentStoragePath;
        }

        return Path.Combine(_appConfig.GetConfiguredDataPath(), "Content");
>>>>>>> 18481d0b
    }

    /// <inheritdoc />
    public CasConfiguration GetCasConfiguration()
    {
<<<<<<< HEAD
        var s = _userSettings.GetSettings();
        return s.CasConfiguration;
    }

    /// <inheritdoc />
    public string GetUserDataPath()
    {
        // Use the app configuration to get the base user data path
        return _appConfig.GetAppDataPath();
=======
        var settings = _userSettings.Get();
        return settings.CasConfiguration;
>>>>>>> 18481d0b
    }
}<|MERGE_RESOLUTION|>--- conflicted
+++ resolved
@@ -39,39 +39,22 @@
     /// <inheritdoc />
     public string GetWorkspacePath()
     {
-<<<<<<< HEAD
-        var s = _userSettings.GetSettings();
-        if (s.IsExplicitlySet(nameof(UserSettings.WorkspacePath)) &&
-            !string.IsNullOrWhiteSpace(s.WorkspacePath))
-=======
         var settings = _userSettings.Get();
         if (settings.IsExplicitlySet(nameof(UserSettings.WorkspacePath)) &&
             !string.IsNullOrWhiteSpace(settings.WorkspacePath))
->>>>>>> 18481d0b
         {
             try
             {
                 // Check if the directory exists or can be created.
-<<<<<<< HEAD
-                var dir = Path.GetDirectoryName(s.WorkspacePath);
-                if (!string.IsNullOrEmpty(dir) && Directory.Exists(dir))
-                {
-                    return s.WorkspacePath;
-=======
                 var dir = Path.GetDirectoryName(settings.WorkspacePath);
                 if (!string.IsNullOrEmpty(dir) && Directory.Exists(dir))
                 {
                     return settings.WorkspacePath;
->>>>>>> 18481d0b
                 }
             }
             catch (Exception ex)
             {
-<<<<<<< HEAD
-                _logger.LogWarning(ex, "User-defined workspace path '{Path}' is invalid. Falling back to default.", s.WorkspacePath);
-=======
                 _logger.LogWarning(ex, "User-defined workspace path '{Path}' is invalid. Falling back to default.", settings.WorkspacePath);
->>>>>>> 18481d0b
             }
         }
 
@@ -79,34 +62,15 @@
     }
 
     /// <inheritdoc />
-<<<<<<< HEAD
-    public string GetCacheDirectory()
-    {
-        var s = _userSettings.GetSettings();
-        if (s.IsExplicitlySet(nameof(UserSettings.CachePath)) &&
-            !string.IsNullOrWhiteSpace(s.CachePath))
-=======
     public string GetCachePath()
     {
         var settings = _userSettings.Get();
         if (settings.IsExplicitlySet(nameof(UserSettings.CachePath)) &&
             !string.IsNullOrWhiteSpace(settings.CachePath))
->>>>>>> 18481d0b
         {
             try
             {
                 // Validate the user-defined cache directory
-<<<<<<< HEAD
-                if (Directory.Exists(s.CachePath))
-                {
-                    return s.CachePath;
-                }
-
-                var parentDir = Path.GetDirectoryName(s.CachePath);
-                if (!string.IsNullOrEmpty(parentDir) && Directory.Exists(parentDir))
-                {
-                    return s.CachePath;
-=======
                 if (Directory.Exists(settings.CachePath))
                 {
                     return settings.CachePath;
@@ -116,16 +80,11 @@
                 if (!string.IsNullOrEmpty(parentDir) && Directory.Exists(parentDir))
                 {
                     return settings.CachePath;
->>>>>>> 18481d0b
                 }
             }
             catch (Exception ex)
             {
-<<<<<<< HEAD
-                _logger.LogWarning(ex, "User-defined cache path '{Path}' is invalid. Falling back to default.", s.CachePath);
-=======
                 _logger.LogWarning(ex, "User-defined cache path '{Path}' is invalid. Falling back to default.", settings.CachePath);
->>>>>>> 18481d0b
             }
         }
 
@@ -220,17 +179,10 @@
     /// <inheritdoc />
     public double GetWindowWidth()
     {
-<<<<<<< HEAD
-        var s = _userSettings.GetSettings();
-        if (s.IsExplicitlySet(nameof(UserSettings.WindowWidth)) && s.WindowWidth > 0)
-        {
-            return s.WindowWidth;
-=======
         var settings = _userSettings.Get();
         if (settings.IsExplicitlySet(nameof(UserSettings.WindowWidth)) && settings.WindowWidth > 0)
         {
             return settings.WindowWidth;
->>>>>>> 18481d0b
         }
 
         return _appConfig.GetDefaultWindowWidth();
@@ -239,17 +191,10 @@
     /// <inheritdoc />
     public double GetWindowHeight()
     {
-<<<<<<< HEAD
-        var s = _userSettings.GetSettings();
-        if (s.IsExplicitlySet(nameof(UserSettings.WindowHeight)) && s.WindowHeight > 0)
-        {
-            return s.WindowHeight;
-=======
         var settings = _userSettings.Get();
         if (settings.IsExplicitlySet(nameof(UserSettings.WindowHeight)) && settings.WindowHeight > 0)
         {
             return settings.WindowHeight;
->>>>>>> 18481d0b
         }
 
         return _appConfig.GetDefaultWindowHeight();
@@ -294,19 +239,11 @@
             DownloadBufferSize = GetDownloadBufferSize(),
             DownloadTimeoutSeconds = GetDownloadTimeoutSeconds(),
             DownloadUserAgent = GetDownloadUserAgent(),
-<<<<<<< HEAD
-            SettingsFilePath = _userSettings.GetSettings().SettingsFilePath,
-            ContentDirectories = GetContentDirectories(),
-            GitHubDiscoveryRepositories = GetGitHubDiscoveryRepositories(),
-            ContentStoragePath = GetContentStoragePath(),
-            CachePath = GetCacheDirectory(),
-=======
             SettingsFilePath = _userSettings.Get().SettingsFilePath,
             ContentDirectories = GetContentDirectories(),
             GitHubDiscoveryRepositories = GetGitHubDiscoveryRepositories(),
             ContentStoragePath = GetContentStoragePath(),
             CachePath = GetCachePath(),
->>>>>>> 18481d0b
             CasConfiguration = GetCasConfiguration(),
         };
     }
@@ -314,24 +251,6 @@
     /// <inheritdoc />
     public List<string> GetContentDirectories()
     {
-<<<<<<< HEAD
-        var s = _userSettings.GetSettings();
-        if (s.IsExplicitlySet(nameof(UserSettings.ContentDirectories)) &&
-            s.ContentDirectories != null && s.ContentDirectories.Count > 0)
-            return s.ContentDirectories;
-
-        var appDataPath = _appConfig.GetAppDataPath();
-        if (string.IsNullOrEmpty(appDataPath))
-        {
-            // Fallback if app data path is not available
-            return new List<string>();
-        }
-
-        return new List<string>
-        {
-            Path.Combine(appDataPath, "Manifests"),
-            Path.Combine(appDataPath, "CustomManifests"),
-=======
         var settings = _userSettings.Get();
         if (settings.IsExplicitlySet(nameof(UserSettings.ContentDirectories)) &&
             settings.ContentDirectories != null && settings.ContentDirectories.Count > 0)
@@ -341,7 +260,6 @@
         {
             Path.Combine(_appConfig.GetConfiguredDataPath(), FileTypes.ManifestsDirectory),
             Path.Combine(_appConfig.GetConfiguredDataPath(), "CustomManifests"),
->>>>>>> 18481d0b
             Path.Combine(
                 Environment.GetFolderPath(Environment.SpecialFolder.MyDocuments),
                 "Command and Conquer Generals Zero Hour Data",
@@ -352,17 +270,10 @@
     /// <inheritdoc />
     public List<string> GetGitHubDiscoveryRepositories()
     {
-<<<<<<< HEAD
-        var s = _userSettings.GetSettings();
-        if (s.IsExplicitlySet(nameof(UserSettings.GitHubDiscoveryRepositories)) &&
-            s.GitHubDiscoveryRepositories != null && s.GitHubDiscoveryRepositories.Count > 0)
-            return s.GitHubDiscoveryRepositories;
-=======
         var settings = _userSettings.Get();
         if (settings.IsExplicitlySet(nameof(UserSettings.GitHubDiscoveryRepositories)) &&
             settings.GitHubDiscoveryRepositories != null && settings.GitHubDiscoveryRepositories.Count > 0)
             return settings.GitHubDiscoveryRepositories;
->>>>>>> 18481d0b
 
         return new List<string> { "TheSuperHackers/GeneralsGameCode" };
     }
@@ -370,23 +281,6 @@
     /// <inheritdoc />
     public string GetContentStoragePath()
     {
-<<<<<<< HEAD
-        var s = _userSettings.GetSettings();
-        if (s.IsExplicitlySet(nameof(UserSettings.ContentStoragePath)) &&
-            !string.IsNullOrWhiteSpace(s.ContentStoragePath))
-        {
-            return s.ContentStoragePath;
-        }
-
-        var appDataPath = _appConfig.GetAppDataPath();
-        if (string.IsNullOrEmpty(appDataPath))
-        {
-            // Fallback if app data path is not available
-            return Path.Combine(Path.GetTempPath(), "GenHub", "Content");
-        }
-
-        return Path.Combine(appDataPath, "Content");
-=======
         var settings = _userSettings.Get();
         if (settings.IsExplicitlySet(nameof(UserSettings.ContentStoragePath)) &&
             !string.IsNullOrWhiteSpace(settings.ContentStoragePath))
@@ -395,25 +289,12 @@
         }
 
         return Path.Combine(_appConfig.GetConfiguredDataPath(), "Content");
->>>>>>> 18481d0b
     }
 
     /// <inheritdoc />
     public CasConfiguration GetCasConfiguration()
     {
-<<<<<<< HEAD
-        var s = _userSettings.GetSettings();
-        return s.CasConfiguration;
-    }
-
-    /// <inheritdoc />
-    public string GetUserDataPath()
-    {
-        // Use the app configuration to get the base user data path
-        return _appConfig.GetAppDataPath();
-=======
         var settings = _userSettings.Get();
         return settings.CasConfiguration;
->>>>>>> 18481d0b
     }
 }