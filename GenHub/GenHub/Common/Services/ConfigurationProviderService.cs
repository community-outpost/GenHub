using System;
using System.Collections.Generic;
using System.IO;
using GenHub.Core.Interfaces.Common;
using GenHub.Core.Models.Common;
using GenHub.Core.Models.Enums;
using GenHub.Core.Models.Storage;
using Microsoft.Extensions.Logging;

namespace GenHub.Common.Services;

/// <summary>
/// Unified configuration service that intelligently combines app config and user settings to provide effective values.
/// This is the single service that other components should depend on for all configuration needs.
/// </summary>
public class ConfigurationProviderService : IConfigurationProviderService
{
    private readonly IAppConfiguration _appConfig;
    private readonly IUserSettingsService _userSettings;
    private readonly ILogger<ConfigurationProviderService> _logger;

    /// <summary>
    /// Initializes a new instance of the <see cref="ConfigurationProviderService"/> class.
    /// </summary>
    /// <param name="appConfig">The application-level configuration service.</param>
    /// <param name="userSettings">The user settings service.</param>
    /// <param name="logger">The logger instance.</param>
    public ConfigurationProviderService(
        IAppConfiguration appConfig,
        IUserSettingsService userSettings,
        ILogger<ConfigurationProviderService> logger)
    {
        _appConfig = appConfig ?? throw new ArgumentNullException(nameof(appConfig));
        _userSettings = userSettings ?? throw new ArgumentNullException(nameof(userSettings));
        _logger = logger ?? throw new ArgumentNullException(nameof(logger));
    }

    /// <inheritdoc />
    public string GetWorkspacePath()
    {
        var s = _userSettings.GetSettings();
        if (s.IsExplicitlySet(nameof(UserSettings.WorkspacePath)) &&
            !string.IsNullOrWhiteSpace(s.WorkspacePath))
        {
            try
            {
                // Check if the directory exists or can be created.
                var dir = Path.GetDirectoryName(s.WorkspacePath);
                if (!string.IsNullOrEmpty(dir) && Directory.Exists(dir))
                {
                    return s.WorkspacePath;
                }
            }
            catch (Exception ex)
            {
                _logger.LogWarning(ex, "User-defined workspace path '{Path}' is invalid. Falling back to default.", s.WorkspacePath);
            }
        }

        return _appConfig.GetDefaultWorkspacePath();
    }

    /// <inheritdoc />
    public string GetCacheDirectory()
    {
        var s = _userSettings.GetSettings();
        if (s.IsExplicitlySet(nameof(UserSettings.CachePath)) &&
            !string.IsNullOrWhiteSpace(s.CachePath))
        {
            try
            {
                // Validate the user-defined cache directory
                if (Directory.Exists(s.CachePath))
                {
                    return s.CachePath;
                }

                var parentDir = Path.GetDirectoryName(s.CachePath);
                if (!string.IsNullOrEmpty(parentDir) && Directory.Exists(parentDir))
                {
                    return s.CachePath;
                }
            }
            catch (Exception ex)
            {
                _logger.LogWarning(ex, "User-defined cache path '{Path}' is invalid. Falling back to default.", s.CachePath);
            }
        }

        return _appConfig.GetDefaultCacheDirectory();
    }

    /// <inheritdoc />
    public int GetMaxConcurrentDownloads()
    {
        var s = _userSettings.GetSettings();
        var value = s.IsExplicitlySet(nameof(UserSettings.MaxConcurrentDownloads)) && s.MaxConcurrentDownloads > 0
            ? s.MaxConcurrentDownloads
            : _appConfig.GetDefaultMaxConcurrentDownloads();
        return Math.Clamp(value, _appConfig.GetMinConcurrentDownloads(), _appConfig.GetMaxConcurrentDownloads());
    }

    /// <inheritdoc />
    public bool GetAllowBackgroundDownloads()
    {
        var s = _userSettings.GetSettings();
        return s.IsExplicitlySet(nameof(UserSettings.AllowBackgroundDownloads))
            ? s.AllowBackgroundDownloads
            : true; // App default
    }

    /// <inheritdoc />
    public int GetDownloadTimeoutSeconds()
    {
        var s = _userSettings.GetSettings();
        var value = s.IsExplicitlySet(nameof(UserSettings.DownloadTimeoutSeconds)) && s.DownloadTimeoutSeconds > 0
            ? s.DownloadTimeoutSeconds
            : _appConfig.GetDefaultDownloadTimeoutSeconds();
        return Math.Clamp(value, _appConfig.GetMinDownloadTimeoutSeconds(), _appConfig.GetMaxDownloadTimeoutSeconds());
    }

    /// <inheritdoc />
    public string GetDownloadUserAgent()
    {
        var s = _userSettings.GetSettings();
        return s.IsExplicitlySet(nameof(UserSettings.DownloadUserAgent)) && !string.IsNullOrWhiteSpace(s.DownloadUserAgent)
            ? s.DownloadUserAgent
            : _appConfig.GetDefaultUserAgent();
    }

    /// <inheritdoc />
    public int GetDownloadBufferSize()
    {
        var s = _userSettings.GetSettings();
        var value = s.IsExplicitlySet(nameof(UserSettings.DownloadBufferSize)) && s.DownloadBufferSize > 0
            ? s.DownloadBufferSize
            : _appConfig.GetDefaultDownloadBufferSize();

        return Math.Clamp(value, _appConfig.GetMinDownloadBufferSizeBytes(), _appConfig.GetMaxDownloadBufferSizeBytes());
    }

    /// <inheritdoc />
    public WorkspaceStrategy GetDefaultWorkspaceStrategy()
    {
        var s = _userSettings.GetSettings();
        return s.IsExplicitlySet(nameof(UserSettings.DefaultWorkspaceStrategy))
            ? s.DefaultWorkspaceStrategy
            : _appConfig.GetDefaultWorkspaceStrategy();
    }

    /// <inheritdoc />
    public bool GetAutoCheckForUpdatesOnStartup()
    {
        var s = _userSettings.GetSettings();
        return s.IsExplicitlySet(nameof(UserSettings.AutoCheckForUpdatesOnStartup))
            ? s.AutoCheckForUpdatesOnStartup
            : true; // App default
    }

    /// <inheritdoc />
    public bool GetEnableDetailedLogging()
    {
        var s = _userSettings.GetSettings();
        return s.IsExplicitlySet(nameof(UserSettings.EnableDetailedLogging))
            ? s.EnableDetailedLogging
            : false; // App default
    }

    /// <inheritdoc />
    public string GetTheme()
    {
        var s = _userSettings.GetSettings();
        return s.IsExplicitlySet(nameof(UserSettings.Theme)) && !string.IsNullOrWhiteSpace(s.Theme)
            ? s.Theme
            : _appConfig.GetDefaultTheme();
    }

    /// <inheritdoc />
    public double GetWindowWidth()
    {
        var s = _userSettings.GetSettings();
        if (s.IsExplicitlySet(nameof(UserSettings.WindowWidth)) && s.WindowWidth > 0)
        {
            return s.WindowWidth;
        }

        return _appConfig.GetDefaultWindowWidth();
    }

    /// <inheritdoc />
    public double GetWindowHeight()
    {
        var s = _userSettings.GetSettings();
        if (s.IsExplicitlySet(nameof(UserSettings.WindowHeight)) && s.WindowHeight > 0)
        {
            return s.WindowHeight;
        }

        return _appConfig.GetDefaultWindowHeight();
    }

    /// <inheritdoc />
    public bool GetIsWindowMaximized()
    {
        var s = _userSettings.GetSettings();
        return s.IsExplicitlySet(nameof(UserSettings.IsMaximized))
            ? s.IsMaximized
            : false; // App default
    }

    /// <inheritdoc />
    public NavigationTab GetLastSelectedTab()
    {
        var s = _userSettings.GetSettings();
        return s.IsExplicitlySet(nameof(UserSettings.LastSelectedTab))
            ? s.LastSelectedTab
            : NavigationTab.Home; // App default
    }

    /// <inheritdoc />
    public UserSettings GetEffectiveSettings()
    {
        return new UserSettings
        {
            Theme = GetTheme(),
            WindowWidth = GetWindowWidth(),
            WindowHeight = GetWindowHeight(),
            IsMaximized = GetIsWindowMaximized(),
            WorkspacePath = GetWorkspacePath(),
            LastUsedProfileId = _userSettings.GetSettings().LastUsedProfileId,
            LastSelectedTab = GetLastSelectedTab(),
            MaxConcurrentDownloads = GetMaxConcurrentDownloads(),
            AllowBackgroundDownloads = GetAllowBackgroundDownloads(),
            AutoCheckForUpdatesOnStartup = GetAutoCheckForUpdatesOnStartup(),
            LastUpdateCheckTimestamp = _userSettings.GetSettings().LastUpdateCheckTimestamp,
            EnableDetailedLogging = GetEnableDetailedLogging(),
            DefaultWorkspaceStrategy = GetDefaultWorkspaceStrategy(),
            DownloadBufferSize = GetDownloadBufferSize(),
            DownloadTimeoutSeconds = GetDownloadTimeoutSeconds(),
            DownloadUserAgent = GetDownloadUserAgent(),
            SettingsFilePath = _userSettings.GetSettings().SettingsFilePath,
            ContentDirectories = GetContentDirectories(),
            GitHubDiscoveryRepositories = GetGitHubDiscoveryRepositories(),
            ContentStoragePath = GetContentStoragePath(),
            CachePath = GetCacheDirectory(),
            CasConfiguration = GetCasConfiguration(),
        };
    }

    /// <inheritdoc />
    public List<string> GetContentDirectories()
    {
        var s = _userSettings.GetSettings();
        if (s.IsExplicitlySet(nameof(UserSettings.ContentDirectories)) &&
            s.ContentDirectories != null && s.ContentDirectories.Count > 0)
            return s.ContentDirectories;

        var appDataPath = _appConfig.GetAppDataPath();
        if (string.IsNullOrEmpty(appDataPath))
        {
            // Fallback if app data path is not available
            return new List<string>();
        }

        return new List<string>
        {
            Path.Combine(appDataPath, "Manifests"),
            Path.Combine(appDataPath, "CustomManifests"),
            Path.Combine(
                Environment.GetFolderPath(Environment.SpecialFolder.MyDocuments),
                "Command and Conquer Generals Zero Hour Data",
                "Mods"),
        };
    }

    /// <inheritdoc />
<<<<<<< HEAD
    public List<string> GetContentDirectories()
    {
        var s = _userSettings.GetSettings();
        if (s.IsExplicitlySet(nameof(UserSettings.ContentDirectories)) &&
            s.ContentDirectories != null && s.ContentDirectories.Count > 0)
            return s.ContentDirectories;

        return new List<string>
        {
            Path.Combine(_appConfig.GetAppDataPath(), "Manifests"),
            Path.Combine(_appConfig.GetAppDataPath(), "CustomManifests"),
            Path.Combine(
                Environment.GetFolderPath(Environment.SpecialFolder.MyDocuments),
                "Command and Conquer Generals Zero Hour Data",
                "Mods"),
        };
    }

    /// <inheritdoc />
=======
>>>>>>> 67babdf4
    public List<string> GetGitHubDiscoveryRepositories()
    {
        var s = _userSettings.GetSettings();
        if (s.IsExplicitlySet(nameof(UserSettings.GitHubDiscoveryRepositories)) &&
            s.GitHubDiscoveryRepositories != null && s.GitHubDiscoveryRepositories.Count > 0)
            return s.GitHubDiscoveryRepositories;

        return new List<string> { "TheSuperHackers/GeneralsGameCode" };
    }

    /// <inheritdoc />
    public string GetContentStoragePath()
    {
        var s = _userSettings.GetSettings();
        if (s.IsExplicitlySet(nameof(UserSettings.ContentStoragePath)) &&
            !string.IsNullOrWhiteSpace(s.ContentStoragePath))
        {
            return s.ContentStoragePath;
        }

<<<<<<< HEAD
        return Path.Combine(_appConfig.GetAppDataPath(), "Content");
=======
        var appDataPath = _appConfig.GetAppDataPath();
        if (string.IsNullOrEmpty(appDataPath))
        {
            // Fallback if app data path is not available
            return Path.Combine(Path.GetTempPath(), "GenHub", "Content");
        }

        return Path.Combine(appDataPath, "Content");
    }

    /// <inheritdoc />
    public CasConfiguration GetCasConfiguration()
    {
        var s = _userSettings.GetSettings();
        return s.CasConfiguration;
>>>>>>> 67babdf4
    }
}<|MERGE_RESOLUTION|>--- conflicted
+++ resolved
@@ -274,28 +274,6 @@
     }
 
     /// <inheritdoc />
-<<<<<<< HEAD
-    public List<string> GetContentDirectories()
-    {
-        var s = _userSettings.GetSettings();
-        if (s.IsExplicitlySet(nameof(UserSettings.ContentDirectories)) &&
-            s.ContentDirectories != null && s.ContentDirectories.Count > 0)
-            return s.ContentDirectories;
-
-        return new List<string>
-        {
-            Path.Combine(_appConfig.GetAppDataPath(), "Manifests"),
-            Path.Combine(_appConfig.GetAppDataPath(), "CustomManifests"),
-            Path.Combine(
-                Environment.GetFolderPath(Environment.SpecialFolder.MyDocuments),
-                "Command and Conquer Generals Zero Hour Data",
-                "Mods"),
-        };
-    }
-
-    /// <inheritdoc />
-=======
->>>>>>> 67babdf4
     public List<string> GetGitHubDiscoveryRepositories()
     {
         var s = _userSettings.GetSettings();
@@ -316,9 +294,6 @@
             return s.ContentStoragePath;
         }
 
-<<<<<<< HEAD
-        return Path.Combine(_appConfig.GetAppDataPath(), "Content");
-=======
         var appDataPath = _appConfig.GetAppDataPath();
         if (string.IsNullOrEmpty(appDataPath))
         {
@@ -334,6 +309,5 @@
     {
         var s = _userSettings.GetSettings();
         return s.CasConfiguration;
->>>>>>> 67babdf4
     }
 }