--- conflicted
+++ resolved
@@ -19,26 +19,6 @@
     HttpClient httpClient,
     IFileHashProvider hashProvider) : IDownloadService
 {
-<<<<<<< HEAD
-    private readonly ILogger<DownloadService> _logger;
-    private readonly HttpClient _httpClient;
-    private readonly IFileHashProvider _hashProvider;
-
-    /// <summary>
-    /// Initializes a new instance of the <see cref="DownloadService"/> class.
-    /// </summary>
-    /// <param name="logger">Logger instance.</param>
-    /// <param name="httpClient">HTTP client for downloads.</param>
-    /// <param name="hashProvider">Hash provider for file hash computation.</param>
-    public DownloadService(ILogger<DownloadService> logger, HttpClient httpClient, IFileHashProvider hashProvider)
-    {
-        _logger = logger ?? throw new ArgumentNullException(nameof(logger));
-        _httpClient = httpClient ?? throw new ArgumentNullException(nameof(httpClient));
-        _hashProvider = hashProvider ?? throw new ArgumentNullException(nameof(hashProvider));
-    }
-
-=======
->>>>>>> 18481d0b
     /// <inheritdoc/>
     public async Task<DownloadResult> DownloadFileAsync(
         DownloadConfiguration configuration,
@@ -80,11 +60,7 @@
     /// <inheritdoc/>
     public async Task<string> ComputeFileHashAsync(string filePath, CancellationToken cancellationToken = default)
     {
-<<<<<<< HEAD
-        return await _hashProvider.ComputeFileHashAsync(filePath, cancellationToken);
-=======
         return await hashProvider.ComputeFileHashAsync(filePath, cancellationToken);
->>>>>>> 18481d0b
     }
 
     private HttpRequestMessage CreateRequest(DownloadConfiguration configuration)
@@ -191,11 +167,7 @@
         bool hashVerified = false;
         if (!string.IsNullOrWhiteSpace(configuration.ExpectedHash))
         {
-<<<<<<< HEAD
-            var actualHash = await _hashProvider.ComputeFileHashAsync(configuration.DestinationPath, cancellationToken);
-=======
             var actualHash = await hashProvider.ComputeFileHashAsync(configuration.DestinationPath, cancellationToken);
->>>>>>> 18481d0b
             hashVerified = string.Equals(actualHash, configuration.ExpectedHash, StringComparison.OrdinalIgnoreCase);
             if (!hashVerified)
             {
