using Avalonia.Controls;
using System.Threading.Tasks;
using CommunityToolkit.Mvvm.ComponentModel;
using CommunityToolkit.Mvvm.Input;
<<<<<<< HEAD
using GenHub.Core.Models.Enums;
using GenHub.Features.Downloads.ViewModels;
using GenHub.Features.GameProfiles.ViewModels;
using GenHub.Features.Settings.ViewModels;
using System.Threading.Tasks;
=======
using GenHub.Common.Models;
using GenHub.Features.AppUpdate.Views;
using Microsoft.Extensions.Logging;
>>>>>>> 066a4929

namespace GenHub.Common.ViewModels;

/// <summary>
/// Shell ViewModel for the main launcher view.
/// </summary>
<<<<<<< HEAD
public partial class MainViewModel(
    GameProfileLauncherViewModel gameProfilesViewModel,
    DownloadsViewModel downloadsViewModel,
    SettingsViewModel settingsViewModel
) : ObservableObject
=======
public partial class MainViewModel(ILogger<MainViewModel>? logger = null) : ObservableObject
>>>>>>> 066a4929
{
    private readonly ILogger<MainViewModel>? _logger = logger;

    [ObservableProperty]
    private NavigationTab _selectedTab = NavigationTab.GameProfiles;

    /// <summary>
    /// Gets a value indicating whether an update is available (dummy implementation for UI binding).
    /// </summary>
    public static bool HasUpdateAvailable => false;

    /// <summary>
    /// Gets the Game Profiles tab ViewModel.
    /// </summary>
    public GameProfileLauncherViewModel GameProfilesViewModel => gameProfilesViewModel;

    /// <summary>
    /// Gets the Downloads tab ViewModel.
    /// </summary>
    public DownloadsViewModel DownloadsViewModel => downloadsViewModel;

    /// <summary>
    /// Gets the Settings tab ViewModel.
    /// </summary>
    public SettingsViewModel SettingsViewModel => settingsViewModel;

    /// <summary>
    /// Gets the command to show the update notification (dummy implementation for UI binding).
    /// </summary>
    public IRelayCommand ShowUpdateNotificationCommand { get; } = new RelayCommand(() => { });

    /// <summary>
    /// Gets the available navigation tabs.
    /// </summary>
    public NavigationTab[] AvailableTabs { get; } =
    {
        NavigationTab.GameProfiles,
        NavigationTab.Downloads,
        NavigationTab.Settings,
    };

    /// <summary>
    /// Gets the current tab's ViewModel for ContentControl binding.
    /// </summary>
    public object CurrentTabViewModel => SelectedTab switch
    {
        NavigationTab.GameProfiles => GameProfilesViewModel,
        NavigationTab.Downloads => DownloadsViewModel,
        NavigationTab.Settings => SettingsViewModel,
        _ => GameProfilesViewModel
    };

    /// <summary>
    /// Gets the display name for a navigation tab.
    /// </summary>
    /// <param name="tab">The navigation tab.</param>
    /// <returns>The display name.</returns>
    public static string GetTabDisplayName(NavigationTab tab) => tab switch
    {
        NavigationTab.GameProfiles => "Game Profiles",
        NavigationTab.Downloads => "Downloads",
        NavigationTab.Settings => "Settings",
        _ => tab.ToString(),
    };

    /// <summary>
    /// Performs asynchronous initialization for the shell and all tabs.
    /// </summary>
    /// <returns>A <see cref="Task"/> representing the asynchronous operation.</returns>
    public async Task InitializeAsync()
    {
<<<<<<< HEAD
        await GameProfilesViewModel.InitializeAsync();
        await DownloadsViewModel.InitializeAsync();
        await SettingsViewModel.InitializeAsync();
=======
        _logger?.LogInformation("MainViewModel initialized");
        await Task.CompletedTask;
>>>>>>> 066a4929
    }

    private static Window? GetMainWindow()
    {
        return Avalonia.Application.Current?.ApplicationLifetime
            is Avalonia.Controls.ApplicationLifetimes.IClassicDesktopStyleApplicationLifetime dt
            ? dt.MainWindow
            : null;
    }

    /// <summary>
    /// Switches to the specified navigation tab.
    /// </summary>
    /// <param name="tab">The tab to navigate to.</param>
    [RelayCommand]
    private void SelectTab(NavigationTab tab) =>
        SelectedTab = tab;

<<<<<<< HEAD
    partial void OnSelectedTabChanged(NavigationTab value) =>
        OnPropertyChanged(nameof(CurrentTabViewModel));
=======
    /// <summary>
    /// Shows the update notification dialog.
    /// </summary>
    [RelayCommand]
    private async Task ShowUpdateDialogAsync()
    {
        try
        {
            _logger?.LogInformation("ShowUpdateDialogCommand executed");

            var mainWindow = GetMainWindow();
            if (mainWindow is not null)
            {
                _logger?.LogInformation("Opening update notification window");

                var updateWindow = new UpdateNotificationWindow
                {
                    WindowStartupLocation = WindowStartupLocation.CenterOwner,
                };

                await updateWindow.ShowDialog(mainWindow);

                _logger?.LogInformation("Update notification window closed");
            }
            else
            {
                _logger?.LogWarning("Could not find main window to show update dialog");
            }
        }
        catch (System.Exception ex)
        {
            _logger?.LogError(ex, "Failed to show update notification window");
        }
    }
>>>>>>> 066a4929
}<|MERGE_RESOLUTION|>--- conflicted
+++ resolved
@@ -2,32 +2,24 @@
 using System.Threading.Tasks;
 using CommunityToolkit.Mvvm.ComponentModel;
 using CommunityToolkit.Mvvm.Input;
-<<<<<<< HEAD
 using GenHub.Core.Models.Enums;
+using GenHub.Features.AppUpdate.Views;
 using GenHub.Features.Downloads.ViewModels;
 using GenHub.Features.GameProfiles.ViewModels;
 using GenHub.Features.Settings.ViewModels;
-using System.Threading.Tasks;
-=======
-using GenHub.Common.Models;
-using GenHub.Features.AppUpdate.Views;
 using Microsoft.Extensions.Logging;
->>>>>>> 066a4929
 
 namespace GenHub.Common.ViewModels;
 
 /// <summary>
 /// Shell ViewModel for the main launcher view.
 /// </summary>
-<<<<<<< HEAD
 public partial class MainViewModel(
     GameProfileLauncherViewModel gameProfilesViewModel,
     DownloadsViewModel downloadsViewModel,
-    SettingsViewModel settingsViewModel
+    SettingsViewModel settingsViewModel,
+    ILogger<MainViewModel>? logger = null
 ) : ObservableObject
-=======
-public partial class MainViewModel(ILogger<MainViewModel>? logger = null) : ObservableObject
->>>>>>> 066a4929
 {
     private readonly ILogger<MainViewModel>? _logger = logger;
 
@@ -99,14 +91,11 @@
     /// <returns>A <see cref="Task"/> representing the asynchronous operation.</returns>
     public async Task InitializeAsync()
     {
-<<<<<<< HEAD
         await GameProfilesViewModel.InitializeAsync();
         await DownloadsViewModel.InitializeAsync();
         await SettingsViewModel.InitializeAsync();
-=======
         _logger?.LogInformation("MainViewModel initialized");
         await Task.CompletedTask;
->>>>>>> 066a4929
     }
 
     private static Window? GetMainWindow()
@@ -125,10 +114,9 @@
     private void SelectTab(NavigationTab tab) =>
         SelectedTab = tab;
 
-<<<<<<< HEAD
     partial void OnSelectedTabChanged(NavigationTab value) =>
         OnPropertyChanged(nameof(CurrentTabViewModel));
-=======
+
     /// <summary>
     /// Shows the update notification dialog.
     /// </summary>
@@ -163,5 +151,4 @@
             _logger?.LogError(ex, "Failed to show update notification window");
         }
     }
->>>>>>> 066a4929
 }