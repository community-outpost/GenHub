<<<<<<< HEAD
﻿<Project Sdk="Microsoft.NET.Sdk">
    <PropertyGroup>
        <TargetFramework>net8.0</TargetFramework>
        <Nullable>enable</Nullable>
        <AvaloniaUseCompiledBindingsByDefault>true</AvaloniaUseCompiledBindingsByDefault>
        <GenerateDocumentationFile>true</GenerateDocumentationFile>
    </PropertyGroup>

    <ItemGroup>
        <PackageReference Include="Avalonia" />
        <PackageReference Include="Avalonia.Desktop" />
        <PackageReference Include="Avalonia.Themes.Fluent" />
        <PackageReference Include="Avalonia.Fonts.Inter" />
        <!--Condition below is needed to remove Avalonia.Diagnostics package from build output in Release configuration.-->
        <PackageReference Include="Avalonia.Diagnostics">
            <IncludeAssets Condition="'$(Configuration)' != 'Debug'">None</IncludeAssets>
            <PrivateAssets Condition="'$(Configuration)' != 'Debug'">All</PrivateAssets>
        </PackageReference>
        <PackageReference Include="CommunityToolkit.Mvvm" />
        <PackageReference Include="Material.Icons.Avalonia" />
        <PackageReference Include="Microsoft.Extensions.DependencyInjection" />
        <PackageReference Include="Microsoft.Extensions.Http" />
        <PackageReference Include="Microsoft.Extensions.Logging" />
        <PackageReference Include="Microsoft.Extensions.Logging.Console" />
        <PackageReference Include="Microsoft.Extensions.Logging.Debug" />
        <PackageReference Include="Octokit" />
        <PackageReference Include="StyleCop.Analyzers" />
    </ItemGroup>

    <ItemGroup>
        <ProjectReference Include="..\GenHub.Core\GenHub.Core.csproj" />
    </ItemGroup>

    <ItemGroup>
      <Compile Update="Views\MainWindow.axaml.cs">
        <DependentUpon>MainWindow.axaml</DependentUpon>
        <SubType>Code</SubType>
      </Compile>
    </ItemGroup>

    <ItemGroup>
      <Folder Include="Assets\Images\" />
    </ItemGroup>

    <ItemGroup>
      <None Remove="Assets\Images\generals-logo.png" />
      <AvaloniaResource Include="Assets\Images\generals-logo.png" />
      <None Remove="Assets\Images\zero-hour-logo.png" />
      <AvaloniaResource Include="Assets\Images\zero-hour-logo.png" />
    </ItemGroup>
</Project>
=======
﻿<Project Sdk="Microsoft.NET.Sdk">
    <PropertyGroup>
        <TargetFramework>net8.0</TargetFramework>
        <Nullable>enable</Nullable>
        <AvaloniaUseCompiledBindingsByDefault>true</AvaloniaUseCompiledBindingsByDefault>
        <GenerateDocumentationFile>true</GenerateDocumentationFile>
    </PropertyGroup>

    <ItemGroup>
        <PackageReference Include="Avalonia" />
        <PackageReference Include="Avalonia.Desktop" />
        <PackageReference Include="Avalonia.Themes.Fluent" />
        <PackageReference Include="Avalonia.Fonts.Inter" />
        <!--Condition below is needed to remove Avalonia.Diagnostics package from build output in Release configuration.-->
        <PackageReference Include="Avalonia.Diagnostics">
            <IncludeAssets Condition="'$(Configuration)' != 'Debug'">None</IncludeAssets>
            <PrivateAssets Condition="'$(Configuration)' != 'Debug'">All</PrivateAssets>
        </PackageReference>
        <PackageReference Include="CommunityToolkit.Mvvm" />
        <PackageReference Include="Material.Icons.Avalonia" />
        <PackageReference Include="Microsoft.Extensions.DependencyInjection" />
        <PackageReference Include="Microsoft.Extensions.Http" />
        <PackageReference Include="Microsoft.Extensions.Logging" />
        <PackageReference Include="Microsoft.Extensions.Logging.Console" />
        <PackageReference Include="Microsoft.Extensions.Logging.Debug" />
        <PackageReference Include="Octokit" />
        <PackageReference Include="StyleCop.Analyzers" />
    </ItemGroup>

    <ItemGroup>
        <ProjectReference Include="..\GenHub.Core\GenHub.Core.csproj" />
    </ItemGroup>

    <ItemGroup>
      <Compile Update="Views\MainWindow.axaml.cs">
        <DependentUpon>MainWindow.axaml</DependentUpon>
        <SubType>Code</SubType>
      </Compile>
    </ItemGroup>

    <ItemGroup>
      <Folder Include="Assets\Images\" />
    </ItemGroup>

    <ItemGroup>
      <None Remove="Assets\Images\generals-logo.png" />
      <AvaloniaResource Include="Assets\Images\generals-logo.png" />
      <None Remove="Assets\Images\zero-hour-logo.png" />
      <AvaloniaResource Include="Assets\Images\zero-hour-logo.png" />
      <None Remove="Assets\Icons\genhub-logo.png" />
      <AvaloniaResource Include="Assets\Icons\genhub-logo.png" />
      <None Remove="Assets\Icons\genhub-icon.png" />
      <AvaloniaResource Include="Assets\Icons\genhub-icon.png" />
      <None Remove="Assets\Icons\generals-icon.png" />
      <AvaloniaResource Include="Assets\Icons\generals-icon.png" />
      <None Remove="Assets\Icons\zerohour-icon.png" />
      <AvaloniaResource Include="Assets\Icons\zerohour-icon.png" />
    </ItemGroup>
</Project>
>>>>>>> b7030fae
<|MERGE_RESOLUTION|>--- conflicted
+++ resolved
@@ -1,113 +1,59 @@
-<<<<<<< HEAD
-﻿<Project Sdk="Microsoft.NET.Sdk">
-    <PropertyGroup>
-        <TargetFramework>net8.0</TargetFramework>
-        <Nullable>enable</Nullable>
-        <AvaloniaUseCompiledBindingsByDefault>true</AvaloniaUseCompiledBindingsByDefault>
-        <GenerateDocumentationFile>true</GenerateDocumentationFile>
-    </PropertyGroup>
-
-    <ItemGroup>
-        <PackageReference Include="Avalonia" />
-        <PackageReference Include="Avalonia.Desktop" />
-        <PackageReference Include="Avalonia.Themes.Fluent" />
-        <PackageReference Include="Avalonia.Fonts.Inter" />
-        <!--Condition below is needed to remove Avalonia.Diagnostics package from build output in Release configuration.-->
-        <PackageReference Include="Avalonia.Diagnostics">
-            <IncludeAssets Condition="'$(Configuration)' != 'Debug'">None</IncludeAssets>
-            <PrivateAssets Condition="'$(Configuration)' != 'Debug'">All</PrivateAssets>
-        </PackageReference>
-        <PackageReference Include="CommunityToolkit.Mvvm" />
-        <PackageReference Include="Material.Icons.Avalonia" />
-        <PackageReference Include="Microsoft.Extensions.DependencyInjection" />
-        <PackageReference Include="Microsoft.Extensions.Http" />
-        <PackageReference Include="Microsoft.Extensions.Logging" />
-        <PackageReference Include="Microsoft.Extensions.Logging.Console" />
-        <PackageReference Include="Microsoft.Extensions.Logging.Debug" />
-        <PackageReference Include="Octokit" />
-        <PackageReference Include="StyleCop.Analyzers" />
-    </ItemGroup>
-
-    <ItemGroup>
-        <ProjectReference Include="..\GenHub.Core\GenHub.Core.csproj" />
-    </ItemGroup>
-
-    <ItemGroup>
-      <Compile Update="Views\MainWindow.axaml.cs">
-        <DependentUpon>MainWindow.axaml</DependentUpon>
-        <SubType>Code</SubType>
-      </Compile>
-    </ItemGroup>
-
-    <ItemGroup>
-      <Folder Include="Assets\Images\" />
-    </ItemGroup>
-
-    <ItemGroup>
-      <None Remove="Assets\Images\generals-logo.png" />
-      <AvaloniaResource Include="Assets\Images\generals-logo.png" />
-      <None Remove="Assets\Images\zero-hour-logo.png" />
-      <AvaloniaResource Include="Assets\Images\zero-hour-logo.png" />
-    </ItemGroup>
-</Project>
-=======
-﻿<Project Sdk="Microsoft.NET.Sdk">
-    <PropertyGroup>
-        <TargetFramework>net8.0</TargetFramework>
-        <Nullable>enable</Nullable>
-        <AvaloniaUseCompiledBindingsByDefault>true</AvaloniaUseCompiledBindingsByDefault>
-        <GenerateDocumentationFile>true</GenerateDocumentationFile>
-    </PropertyGroup>
-
-    <ItemGroup>
-        <PackageReference Include="Avalonia" />
-        <PackageReference Include="Avalonia.Desktop" />
-        <PackageReference Include="Avalonia.Themes.Fluent" />
-        <PackageReference Include="Avalonia.Fonts.Inter" />
-        <!--Condition below is needed to remove Avalonia.Diagnostics package from build output in Release configuration.-->
-        <PackageReference Include="Avalonia.Diagnostics">
-            <IncludeAssets Condition="'$(Configuration)' != 'Debug'">None</IncludeAssets>
-            <PrivateAssets Condition="'$(Configuration)' != 'Debug'">All</PrivateAssets>
-        </PackageReference>
-        <PackageReference Include="CommunityToolkit.Mvvm" />
-        <PackageReference Include="Material.Icons.Avalonia" />
-        <PackageReference Include="Microsoft.Extensions.DependencyInjection" />
-        <PackageReference Include="Microsoft.Extensions.Http" />
-        <PackageReference Include="Microsoft.Extensions.Logging" />
-        <PackageReference Include="Microsoft.Extensions.Logging.Console" />
-        <PackageReference Include="Microsoft.Extensions.Logging.Debug" />
-        <PackageReference Include="Octokit" />
-        <PackageReference Include="StyleCop.Analyzers" />
-    </ItemGroup>
-
-    <ItemGroup>
-        <ProjectReference Include="..\GenHub.Core\GenHub.Core.csproj" />
-    </ItemGroup>
-
-    <ItemGroup>
-      <Compile Update="Views\MainWindow.axaml.cs">
-        <DependentUpon>MainWindow.axaml</DependentUpon>
-        <SubType>Code</SubType>
-      </Compile>
-    </ItemGroup>
-
-    <ItemGroup>
-      <Folder Include="Assets\Images\" />
-    </ItemGroup>
-
-    <ItemGroup>
-      <None Remove="Assets\Images\generals-logo.png" />
-      <AvaloniaResource Include="Assets\Images\generals-logo.png" />
-      <None Remove="Assets\Images\zero-hour-logo.png" />
-      <AvaloniaResource Include="Assets\Images\zero-hour-logo.png" />
-      <None Remove="Assets\Icons\genhub-logo.png" />
-      <AvaloniaResource Include="Assets\Icons\genhub-logo.png" />
-      <None Remove="Assets\Icons\genhub-icon.png" />
-      <AvaloniaResource Include="Assets\Icons\genhub-icon.png" />
-      <None Remove="Assets\Icons\generals-icon.png" />
-      <AvaloniaResource Include="Assets\Icons\generals-icon.png" />
-      <None Remove="Assets\Icons\zerohour-icon.png" />
-      <AvaloniaResource Include="Assets\Icons\zerohour-icon.png" />
-    </ItemGroup>
-</Project>
->>>>>>> b7030fae
+<Project Sdk="Microsoft.NET.Sdk">
+    <PropertyGroup>
+        <TargetFramework>net8.0</TargetFramework>
+        <Nullable>enable</Nullable>
+        <AvaloniaUseCompiledBindingsByDefault>true</AvaloniaUseCompiledBindingsByDefault>
+        <GenerateDocumentationFile>true</GenerateDocumentationFile>
+    </PropertyGroup>
+
+    <ItemGroup>
+        <PackageReference Include="Avalonia" />
+        <PackageReference Include="Avalonia.Desktop" />
+        <PackageReference Include="Avalonia.Themes.Fluent" />
+        <PackageReference Include="Avalonia.Fonts.Inter" />
+        <!--Condition below is needed to remove Avalonia.Diagnostics package from build output in Release configuration.-->
+        <PackageReference Include="Avalonia.Diagnostics">
+            <IncludeAssets Condition="'$(Configuration)' != 'Debug'">None</IncludeAssets>
+            <PrivateAssets Condition="'$(Configuration)' != 'Debug'">All</PrivateAssets>
+        </PackageReference>
+        <PackageReference Include="CommunityToolkit.Mvvm" />
+        <PackageReference Include="Material.Icons.Avalonia" />
+        <PackageReference Include="Microsoft.Extensions.DependencyInjection" />
+        <PackageReference Include="Microsoft.Extensions.Http" />
+        <PackageReference Include="Microsoft.Extensions.Logging" />
+        <PackageReference Include="Microsoft.Extensions.Logging.Console" />
+        <PackageReference Include="Microsoft.Extensions.Logging.Debug" />
+        <PackageReference Include="Octokit" />
+        <PackageReference Include="StyleCop.Analyzers" />
+    </ItemGroup>
+
+    <ItemGroup>
+        <ProjectReference Include="..\GenHub.Core\GenHub.Core.csproj" />
+    </ItemGroup>
+
+    <ItemGroup>
+      <Compile Update="Views\MainWindow.axaml.cs">
+        <DependentUpon>MainWindow.axaml</DependentUpon>
+        <SubType>Code</SubType>
+      </Compile>
+    </ItemGroup>
+
+    <ItemGroup>
+      <Folder Include="Assets\Images\" />
+    </ItemGroup>
+
+    <ItemGroup>
+      <None Remove="Assets\Images\generals-logo.png" />
+      <AvaloniaResource Include="Assets\Images\generals-logo.png" />
+      <None Remove="Assets\Images\zero-hour-logo.png" />
+      <AvaloniaResource Include="Assets\Images\zero-hour-logo.png" />
+      <None Remove="Assets\Icons\genhub-logo.png" />
+      <AvaloniaResource Include="Assets\Icons\genhub-logo.png" />
+      <None Remove="Assets\Icons\genhub-icon.png" />
+      <AvaloniaResource Include="Assets\Icons\genhub-icon.png" />
+      <None Remove="Assets\Icons\generals-icon.png" />
+      <AvaloniaResource Include="Assets\Icons\generals-icon.png" />
+      <None Remove="Assets\Icons\zerohour-icon.png" />
+      <AvaloniaResource Include="Assets\Icons\zerohour-icon.png" />
+    </ItemGroup>
+</Project>