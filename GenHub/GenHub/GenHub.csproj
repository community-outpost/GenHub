--- conflicted
+++ resolved
@@ -30,11 +30,8 @@
         <PackageReference Include="Octokit" />
         <PackageReference Include="ReactiveUI" />
         <PackageReference Include="Serilog.Extensions.Logging.File" />
-<<<<<<< HEAD
         <PackageReference Include="SharpCompress" />
-=======
         <PackageReference Include="Slugify.Core" />
->>>>>>> 654a66fa
         <PackageReference Include="StyleCop.Analyzers" />
         <PackageReference Include="Velopack" />
     </ItemGroup>
