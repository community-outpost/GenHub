--- conflicted
+++ resolved
@@ -480,11 +480,7 @@
                 return ProfileOperationResult<WorkspaceInfo>.CreateFailure(string.Join(", ", resolutionResult.Errors));
             }
 
-<<<<<<< HEAD
-            var manifests = resolutionResult.ResolvedManifests.ToList();
-=======
-            manifests = [.. resolutionResult.ResolvedManifests];
->>>>>>> 2425513b
+            List<ContentManifest> manifests = [.. resolutionResult.ResolvedManifests];
 
             // CAS preflight check - verify all CAS content is available before workspace preparation.
             // This prevents late failure and ensures early error detection.
@@ -953,10 +949,6 @@
                     */
                 }
 
-<<<<<<< HEAD
-                // Check for conflicts
-=======
->>>>>>> 2425513b
                 if (manifest.Dependencies.Count > 0)
                 {
                     foreach (var dependency in manifest.Dependencies.Where(d => d.ConflictsWith.Count > 0))
