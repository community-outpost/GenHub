--- conflicted
+++ resolved
@@ -194,15 +194,6 @@
     private static string GetIconPathForGame(GameType gameType)
     {
         var gameIcon = gameType == GameType.Generals ? UriConstants.GeneralsIconFilename : UriConstants.ZeroHourIconFilename;
-<<<<<<< HEAD
-        _ = installationType switch
-        {
-            GameInstallationType.Steam => UriConstants.SteamIconFilename,
-            GameInstallationType.EaApp => UriConstants.EaAppIconFilename,
-            _ => UriConstants.GenHubIconFilename,
-        };
-=======
->>>>>>> 2425513b
 
         // For now, return the game-specific icon - could be enhanced to combine with platform icon
         return $"{UriConstants.IconsBasePath}/{gameIcon}";
