using System;
using System.Collections.Generic;
using System.Collections.ObjectModel;
using System.Linq;
using System.Threading;
using System.Threading.Tasks;
using Avalonia.Controls;
using CommunityToolkit.Mvvm.ComponentModel;
using CommunityToolkit.Mvvm.Input;
using CommunityToolkit.Mvvm.Messaging;
using GenHub.Common.ViewModels;
using GenHub.Core.Constants;
using GenHub.Core.Interfaces.Common;
using GenHub.Core.Interfaces.GameInstallations;
using GenHub.Core.Interfaces.GameProfiles;
using GenHub.Core.Interfaces.Notifications;
using GenHub.Core.Interfaces.Shortcuts;
using GenHub.Core.Interfaces.Steam;
using GenHub.Core.Models.Enums;
using GenHub.Core.Models.GameClients;
using GenHub.Core.Models.GameInstallations;
using GenHub.Core.Models.GameProfile;
using GenHub.Core.Models.Manifest;
using GenHub.Features.GameProfiles.Services;
using GenHub.Features.GameProfiles.Views;
using Microsoft.Extensions.Logging;

namespace GenHub.Features.GameProfiles.ViewModels;

/// <summary>
/// ViewModel for launching game profiles.
/// </summary>
public partial class GameProfileLauncherViewModel(
    IGameInstallationService installationService,
    IGameProfileManager gameProfileManager,
    IProfileLauncherFacade profileLauncherFacade,
    GameProfileSettingsViewModel settingsViewModel,
    IProfileEditorFacade profileEditorFacade,
    IConfigurationProviderService configService,
    IGameProcessManager gameProcessManager,
    IShortcutService shortcutService,
<<<<<<< HEAD
    ISteamManifestPatcher steamManifestPatcher,
    ProfileResourceService profileResourceService,
    ILogger<GameProfileLauncherViewModel> logger) : ViewModelBase
=======
    INotificationService notificationService,
    ILogger<GameProfileLauncherViewModel> logger) : ViewModelBase, IRecipient<ProfileCreatedMessage>, IRecipient<ProfileUpdatedMessage>
>>>>>>> 2425513b
{
    private readonly SemaphoreSlim _launchSemaphore = new(1, 1);

    [ObservableProperty]
    private ObservableCollection<GameProfileItemViewModel> _profiles = [];

    [ObservableProperty]
    private bool _isLaunching;

    [ObservableProperty]
    private bool _isPreparingWorkspace;

    [ObservableProperty]
    private bool _isEditMode;

    [ObservableProperty]
    private string _statusMessage = string.Empty;

    [ObservableProperty]
    private string _errorMessage = string.Empty;

    [ObservableProperty]
    private bool _isServiceAvailable = true;

    [ObservableProperty]
    private bool _isScanning;

    /// <summary>
    /// Performs asynchronous initialization for the GameProfileLauncherViewModel.
    /// Loads all game profiles and subscribes to process exit events.
    /// </summary>
    /// <returns>A <see cref="Task"/> representing the asynchronous operation.</returns>
    public virtual async Task InitializeAsync()
    {
        try
        {
            gameProcessManager.ProcessExited += OnProcessExited;

            StatusMessage = "Loading profiles...";
            ErrorMessage = string.Empty;
            Profiles.Clear();

            var profilesResult = await gameProfileManager.GetAllProfilesAsync();
            if (profilesResult.Success && profilesResult.Data != null)
            {
                foreach (var profile in profilesResult.Data)
                {
                    // Use ProfileResourceService to get default paths based on game type if profile paths are missing
                    var gameTypeStr = profile.GameClient?.GameType.ToString() ?? "ZeroHour";

                    var iconPath = !string.IsNullOrEmpty(profile.IconPath)
                        ? profile.IconPath
                        : UriConstants.DefaultIconUri;

                    var coverPath = !string.IsNullOrEmpty(profile.CoverPath)
                        ? profile.CoverPath
                        : profileResourceService.GetDefaultCoverPath(gameTypeStr);

                    var item = new GameProfileItemViewModel(
                        profile.Id,
                        profile,
                        iconPath,
                        coverPath);
                    Profiles.Add(item);
                }

                StatusMessage = $"Loaded {Profiles.Count} profiles";
                logger.LogInformation("Loaded {Count} game profiles", Profiles.Count);
            }
            else
            {
                var errors = string.Join(", ", profilesResult.Errors);
                StatusMessage = $"Failed to load profiles: {errors}";
                ErrorMessage = errors;
                logger.LogWarning("Failed to load profiles: {Errors}", errors);
            }

            // Register for profile messages on first initialization only
            if (!WeakReferenceMessenger.Default.IsRegistered<ProfileCreatedMessage>(this))
            {
                WeakReferenceMessenger.Default.RegisterAll(this);
            }
        }
        catch (Exception ex)
        {
            logger.LogError(ex, "Error initializing profiles");
            StatusMessage = "Error loading profiles";
            ErrorMessage = ex.Message;
            IsServiceAvailable = false;
        }
    }

    /// <summary>
    /// Receives notification when a new profile is created and refreshes the profiles list.
    /// </summary>
    /// <param name="message">The profile created message.</param>
    public void Receive(ProfileCreatedMessage message)
    {
        logger.LogInformation("Profile created notification received for {ProfileName}, refreshing list", message.Profile.Name);

        // Refresh profiles on UI thread
        Avalonia.Threading.Dispatcher.UIThread.InvokeAsync(async () =>
        {
            try
            {
                await InitializeAsync();
            }
            catch (Exception ex)
            {
                logger.LogError(ex, "Error refreshing profiles after profile creation");
            }
        });
    }

    /// <summary>
    /// Receives notification when a profile is updated and refreshes the profiles list.
    /// </summary>
    /// <param name="message">The profile updated message.</param>
    public void Receive(ProfileUpdatedMessage message)
    {
        logger.LogInformation("Profile updated notification received for {ProfileName}, refreshing list", message.Profile.Name);

        // Refresh profiles on UI thread
        Avalonia.Threading.Dispatcher.UIThread.InvokeAsync(async () =>
        {
            try
            {
                await InitializeAsync();
            }
            catch (Exception ex)
            {
                logger.LogError(ex, "Error refreshing profiles after profile update");
            }
        });
    }

    /// <summary>
    /// Gets the default theme color for a game type.
    /// </summary>
    /// <param name="gameType">The game type.</param>
    /// <returns>The hex color code.</returns>
    private static string GetThemeColorForGameType(GameType gameType)
    {
        return gameType == GameType.Generals ? "#BD5A0F" : "#1B6575"; // Orange for Generals, Blue for Zero Hour
    }

    /// <summary>
    /// Gets the icon path for a game type and installation type.
    /// </summary>
    /// <param name="gameType">The game type.</param>
    /// <returns>The relative icon path.</returns>
    private static string GetIconPathForGame(GameType gameType)
    {
        var gameIcon = gameType == GameType.Generals ? UriConstants.GeneralsIconFilename : UriConstants.ZeroHourIconFilename;
<<<<<<< HEAD
        _ = installationType switch
        {
            GameInstallationType.Steam => UriConstants.SteamIconFilename,
            GameInstallationType.EaApp => UriConstants.EaAppIconFilename,
            _ => UriConstants.GenHubIconFilename,
        };
=======
>>>>>>> 2425513b

        // For now, return the game-specific icon - could be enhanced to combine with platform icon
        return $"{UriConstants.IconsBasePath}/{gameIcon}";
    }

    /// <summary>
    /// Gets the main window for opening dialogs.
    /// </summary>
    private static Window? GetMainWindow()
    {
        return Avalonia.Application.Current?.ApplicationLifetime
            is Avalonia.Controls.ApplicationLifetimes.IClassicDesktopStyleApplicationLifetime desktop
            ? desktop.MainWindow
            : null;
    }

    /// <summary>
    /// Refreshes a single profile without reloading all profiles (preserves running state).
    /// </summary>
    /// <param name="profileId">The ID of the profile to refresh.</param>
    private async Task RefreshSingleProfileAsync(string profileId)
    {
        try
        {
            var profileResult = await gameProfileManager.GetProfileAsync(profileId);
            if (profileResult.Success && profileResult.Data != null)
            {
                var profile = profileResult.Data;
                var existingItem = Profiles.FirstOrDefault(p => p.ProfileId == profileId);

                if (existingItem != null)
                {
                    // Preserve the running state before updating
                    var wasRunning = existingItem.IsProcessRunning;
                    var processId = existingItem.ProcessId;
                    var workspaceId = existingItem.ActiveWorkspaceId;

                    // Update the profile data
                    var gameTypeStr = profile.GameClient?.GameType.ToString() ?? "ZeroHour";

                    var iconPath = !string.IsNullOrEmpty(profile.IconPath)
                        ? profile.IconPath
                        : UriConstants.DefaultIconUri;

                    var coverPath = !string.IsNullOrEmpty(profile.CoverPath)
                        ? profile.CoverPath
                        : profileResourceService.GetDefaultCoverPath(gameTypeStr);

                    var newItem = new GameProfileItemViewModel(
                        profile.Id,
                        profile,
                        iconPath,
                        coverPath);

                    // Restore the running state
                    if (wasRunning)
                    {
                        newItem.IsProcessRunning = true;
                        newItem.ProcessId = processId;
                    }

                    // Restore workspace state
                    if (!string.IsNullOrEmpty(workspaceId))
                    {
                        newItem.UpdateWorkspaceStatus(workspaceId, profile.WorkspaceStrategy);
                    }

                    var index = Profiles.IndexOf(existingItem);
                    Profiles[index] = newItem;

                    logger.LogInformation("Refreshed profile {ProfileId} (Running: {IsRunning})", profileId, wasRunning);
                }
            }
        }
        catch (Exception ex)
        {
            logger.LogError(ex, "Error refreshing profile {ProfileId}", profileId);
        }
    }

    /// <summary>
    /// Scans for games and automatically creates profiles for detected installations.
    /// </summary>
    [RelayCommand]
    private async Task ScanForGamesAsync()
    {
        if (IsScanning)
        {
            return; // Prevent multiple concurrent scans
        }

        try
        {
            IsScanning = true;
            StatusMessage = "Scanning for games...";
            ErrorMessage = string.Empty;

            // Scan for all installations
            var installations = await installationService.GetAllInstallationsAsync();
            if (installations.Success && installations.Data != null)
            {
                var installationCount = installations.Data.Count;
                var generalsCount = installations.Data.Count(i => i.HasGenerals);
                var zeroHourCount = installations.Data.Count(i => i.HasZeroHour);

                logger.LogInformation(
                    "Game scan completed successfully. Found {Count} installations ({GeneralsCount} Generals, {ZeroHourCount} Zero Hour)",
                    installationCount,
                    generalsCount,
                    zeroHourCount);

                // Generate manifests and populate versions for detected installations
                int manifestsGenerated = 0;
                int profilesCreated = 0;

                foreach (var installation in installations.Data)
                {
                    manifestsGenerated += installation.AvailableGameClients?.Count * 2 ?? 0;

                    // Create profiles for ALL detected game clients (not just one per game type)
                    if (installation.AvailableGameClients != null)
                    {
                        foreach (var gameClient in installation.AvailableGameClients)
                        {
                            var profileCreated = await TryCreateProfileForGameClientAsync(installation, gameClient);
                            if (profileCreated) profilesCreated++;
                        }
                    }
                }

                // Refresh the profiles list to show the newly created ones
                await InitializeAsync();

                StatusMessage = $"Scan complete. Found {installationCount} installations, generated {manifestsGenerated} manifests, created {profilesCreated} profiles";
            }
            else
            {
                var errors = string.Join(", ", installations.Errors);
                StatusMessage = $"Scan failed: {errors}";
                ErrorMessage = errors;
                logger.LogWarning("Game scan failed: {Errors}", errors);
            }
        }
        catch (Exception ex)
        {
            logger.LogError(ex, "Error scanning for games");
            StatusMessage = "Error during scan";
            ErrorMessage = ex.Message;
        }
        finally
        {
            IsScanning = false;
        }
    }

    /// <summary>
    /// Attempts to create a profile for a specific game client within an installation.
    /// </summary>
    /// <param name="installation">The game installation.</param>
    /// <param name="gameClient">The game client to create a profile for.</param>
    /// <returns>True if profile was created successfully, false otherwise.</returns>
    private async Task<bool> TryCreateProfileForGameClientAsync(GameInstallation installation, GameClient gameClient)
    {
        try
        {
            if (gameClient == null)
            {
                logger.LogWarning(
                    "GameClient is null for installation {InstallationId}",
                    installation.Id);
                return false;
            }

            // Define profile name based on game client name and installation type
            var profileName = $"{installation.InstallationType} {gameClient.Name}";

            // Check if a profile already exists for this exact name and installation
            var existingProfiles = await gameProfileManager.GetAllProfilesAsync();
            if (existingProfiles.Success && existingProfiles.Data != null)
            {
                // Check by name AND installation ID
                bool profileExists = existingProfiles.Data.Any(p =>
                    p.Name.Equals(profileName, StringComparison.OrdinalIgnoreCase) &&
                    p.GameInstallationId.Equals(installation.Id, StringComparison.OrdinalIgnoreCase));

                if (profileExists)
                {
                    logger.LogDebug("Profile already exists for {InstallationType} {GameClientName} (matched by Name+InstallationId), skipping", installation.InstallationType, gameClient.Name);
                    return false;
                }

                // Also check by name AND game client ID (in case installation ID changed but it's the same logical profile)
                bool profileExistsByClient = existingProfiles.Data.Any(p =>
                    p.Name.Equals(profileName, StringComparison.OrdinalIgnoreCase) &&
                    p.GameClient != null &&
                    p.GameClient.Id.Equals(gameClient.Id, StringComparison.OrdinalIgnoreCase));

                if (profileExistsByClient)
                {
                    logger.LogDebug("Profile already exists for {InstallationType} {GameClientName} (matched by Name+ClientId), skipping", installation.InstallationType, gameClient.Name);
                    return false;
                }
            }

            // Get user's preferred workspace strategy or default
            var preferredStrategy = configService.GetDefaultWorkspaceStrategy();

            // Use the detected version from the game client for the GameInstallation manifest ID
            // This must match the version used in ProfileContentLoader and ManifestGenerationService
            int manifestVersionInt;
            if (string.IsNullOrEmpty(gameClient.Version) ||
                gameClient.Version.Equals("Unknown", StringComparison.OrdinalIgnoreCase) ||
                gameClient.Version.Equals("Auto-Updated", StringComparison.OrdinalIgnoreCase) ||
                gameClient.Version.Equals(GameClientConstants.AutoDetectedVersion, StringComparison.OrdinalIgnoreCase))
            {
                // For unknown/auto versions, use manifest constants as fallback
                var fallbackVersion = gameClient.GameType == GameType.ZeroHour
                    ? ManifestConstants.ZeroHourManifestVersion
                    : ManifestConstants.GeneralsManifestVersion;

                // Normalize the fallback version (remove dots): "1.04" → 104, "1.08" → 108
                var normalizedFallback = fallbackVersion.Replace(".", string.Empty);
                manifestVersionInt = int.TryParse(normalizedFallback, out var v) ? v : 0;
            }
            else if (gameClient.Version.Contains('.'))
            {
                // Normalize dotted version ("1.04" → 104, "1.08" → 108)
                var normalized = gameClient.Version.Replace(".", string.Empty);
                manifestVersionInt = int.TryParse(normalized, out var v) ? v : 0;
            }
            else
            {
                // Try to parse version as int directly
                manifestVersionInt = int.TryParse(gameClient.Version, out var parsed) ? parsed : 0;
            }

            // Generate the GameInstallation manifest ID for this specific game type
            // This must match what ManifestProvider generates
            var installationManifestId = ManifestIdGenerator.GenerateGameInstallationId(installation, gameClient.GameType, manifestVersionInt);

            // Create enabled content list: GameInstallation manifest + GameClient manifest
            var enabledContentIds = new List<string>
            {
                installationManifestId, // GameInstallation manifest (required for launch validation)
                gameClient.Id,          // GameClient manifest (required for launch validation)
            };

            // Determine assets based on game type using ProfileResourceService
            var gameTypeStr = gameClient.GameType.ToString();
            var iconPath = profileResourceService.GetDefaultIconPath(gameTypeStr);
            var coverPath = profileResourceService.GetDefaultCoverPath(gameTypeStr);

            // Create the profile request using the client manifest ID for GameClientId
            var createRequest = new Core.Models.GameProfile.CreateProfileRequest
            {
                Name = profileName,
                GameInstallationId = installation.Id, // The actual installation GUID
                GameClientId = gameClient.Id, // Client manifest ID
                Description = $"Auto-created profile for {installation.InstallationType} {gameClient.Name}",
                PreferredStrategy = preferredStrategy,
                EnabledContentIds = enabledContentIds, // Both GameInstallation and GameClient manifests
                ThemeColor = GetThemeColorForGameType(gameClient.GameType),
<<<<<<< HEAD
                IconPath = iconPath,
                CoverPath = coverPath,
=======
                IconPath = GetIconPathForGame(gameClient.GameType),
>>>>>>> 2425513b
            };

            var profileResult = await profileEditorFacade.CreateProfileWithWorkspaceAsync(createRequest);
            if (profileResult.Success && profileResult.Data != null)
            {
                logger.LogInformation("Successfully created profile '{ProfileName}' for {InstallationType} {GameClientName}", profileResult.Data.Name, installation.InstallationType, gameClient.Name);
                return true;
            }
            else
            {
                var errors = string.Join(", ", profileResult.Errors);
                logger.LogWarning("Failed to create profile for {InstallationType} {GameClientName}: {Errors}", installation.InstallationType, gameClient.Name, errors);
                return false;
            }
        }
        catch (Exception ex)
        {
            logger.LogError(ex, "Error creating profile for {InstallationType} {GameClientName}", installation.InstallationType, gameClient?.Name ?? "Unknown");
            return false;
        }
    }

    /// <summary>
    /// Launches the specified game profile.
    /// </summary>
    /// <param name="profile">The game profile to launch.</param>
    [RelayCommand]
    private async Task LaunchProfileAsync(GameProfileItemViewModel profile)
    {
        // Try without blocking
        if (!await _launchSemaphore.WaitAsync(0))
        {
            StatusMessage = "A profile is already launching...";
            return;
        }

        try
        {
            try
            {
                IsLaunching = true;
                StatusMessage = $"Launching {profile.Name}...";
                ErrorMessage = string.Empty;

                var launchResult = await profileLauncherFacade.LaunchProfileAsync(profile.ProfileId);

                if (launchResult.Success && launchResult.Data != null)
                {
                    profile.IsProcessRunning = true;
                    profile.ProcessId = launchResult.Data.ProcessInfo.ProcessId;
                    OnPropertyChanged(nameof(profile.CanLaunch));
                    OnPropertyChanged(nameof(profile.CanEdit));

                    StatusMessage = $"{profile.Name} launched successfully (Process ID: {launchResult.Data.ProcessInfo.ProcessId})";
                    logger.LogInformation(
                        "Profile {ProfileName} launched successfully with process ID {ProcessId}",
                        profile.Name,
                        launchResult.Data.ProcessInfo.ProcessId);
                }
                else
                {
                    var errors = string.Join(", ", launchResult.Errors);
                    StatusMessage = $"Failed to launch {profile.Name}: {errors}";
                    ErrorMessage = errors;

                    // Show error notification to user
                    notificationService.ShowError(
                        "Launch Failed",
                        $"Failed to launch {profile.Name}: {errors}");

                    logger.LogWarning(
                        "Failed to launch profile {ProfileName}: {Errors}",
                        profile.Name,
                        errors);
                }
            }
            catch (Exception ex)
            {
                logger.LogError(ex, "Error launching profile {ProfileName}", profile.Name);
                StatusMessage = $"Error launching {profile.Name}";
                ErrorMessage = ex.Message;
            }
            finally
            {
                IsLaunching = false;
            }
        }
        finally
        {
            _launchSemaphore.Release();
        }
    }

    /// <summary>
    /// Stops the specified game profile.
    /// </summary>
    /// <param name="profile">The game profile to stop.</param>
    [RelayCommand]
    private async Task StopProfile(GameProfileItemViewModel profile)
    {
        try
        {
            StatusMessage = $"Stopping {profile.Name}...";

            var stopResult = await profileLauncherFacade.StopProfileAsync(profile.ProfileId);

            if (stopResult.Success)
            {
                // Update IsProcessRunning to hide Stop button and show Launch button
                profile.IsProcessRunning = false;
                profile.ProcessId = 0;
                OnPropertyChanged(nameof(profile.CanLaunch));
                OnPropertyChanged(nameof(profile.CanEdit));

                StatusMessage = $"{profile.Name} stopped successfully";
                logger.LogInformation("Profile {ProfileName} stopped successfully", profile.Name);
            }
            else
            {
                var errors = string.Join(", ", stopResult.Errors);
                StatusMessage = $"Failed to stop {profile.Name}: {errors}";
                logger.LogWarning(
                    "Failed to stop profile {ProfileName}: {Errors}",
                    profile.Name,
                    errors);
            }
        }
        catch (Exception ex)
        {
            logger.LogError(ex, "Error stopping profile {ProfileName}", profile.Name);
            StatusMessage = $"Error stopping {profile.Name}";
        }
    }

    /// <summary>
    /// Toggles edit mode for the profiles list.
    /// </summary>
    [RelayCommand]
    private void ToggleEditMode()
    {
        IsEditMode = !IsEditMode;
        StatusMessage = IsEditMode ? "Edit mode enabled" : "Edit mode disabled";
        logger?.LogInformation("Toggled edit mode to {IsEditMode}", IsEditMode);
    }

    /// <summary>
    /// Saves changes made in edit mode.
    /// </summary>
    [RelayCommand]
    private async Task SaveProfiles()
    {
        try
        {
            StatusMessage = "Saving profiles...";

            // Implementation for saving changes would go here
            // For now, just refresh the list
            await InitializeAsync();
            StatusMessage = "Profiles saved successfully";
            logger?.LogInformation("Saved profiles in edit mode");
        }
        catch (Exception ex)
        {
            logger?.LogError(ex, "Error saving profiles");
            StatusMessage = "Error saving profiles";
        }
    }

    /// <summary>
    /// Deletes the selected profile.
    /// </summary>
    [RelayCommand]
    private async Task DeleteProfile(GameProfileItemViewModel profile)
    {
        if (string.IsNullOrEmpty(profile.ProfileId))
        {
            StatusMessage = "Invalid profile";
            return;
        }

        try
        {
            StatusMessage = $"Deleting {profile.Name}...";
            var deleteResult = await profileLauncherFacade.DeleteProfileAsync(profile.ProfileId);

            if (deleteResult.Success)
            {
                Profiles.Remove(profile);
                StatusMessage = $"{profile.Name} deleted successfully";
                logger?.LogInformation("Deleted profile {ProfileName}", profile.Name);

                try
                {
                    CommunityToolkit.Mvvm.Messaging.WeakReferenceMessenger.Default.Send(
                        new ProfileDeletedMessage(profile.ProfileId, profile.Name), 0);
                }
                catch (Exception ex)
                {
                    logger?.LogError(ex, "Failed to send ProfileDeletedMessage");
                }
            }
            else
            {
                var errors = string.Join(", ", deleteResult.Errors);
                StatusMessage = $"Failed to delete {profile.Name}: {errors}";
                logger?.LogWarning("Failed to delete profile {ProfileName}: {Errors}", profile.Name, errors);
            }
        }
        catch (Exception ex)
        {
            logger?.LogError(ex, "Error deleting profile {ProfileName}", profile.Name);
            StatusMessage = $"Error deleting {profile.Name}";
        }
    }

    /// <summary>
    /// Edits the specified game profile.
    /// </summary>
    /// <param name="profile">The game profile to edit.</param>
    [RelayCommand]
    private async Task EditProfile(GameProfileItemViewModel profile)
    {
        try
        {
            // Load the profile using the profile editor facade
            var loadResult = await profileEditorFacade.GetProfileWithWorkspaceAsync(profile.ProfileId);
            if (!loadResult.Success || loadResult.Data == null)
            {
                StatusMessage = $"Failed to load profile: {string.Join(", ", loadResult.Errors)}";
                return;
            }

            // Initialize the settings view model for this profile
            await settingsViewModel.InitializeForProfileAsync(profile.ProfileId);

            // For now, just show the settings window - profile data loading into view model needs more implementation
            var mainWindow = GetMainWindow();
            if (mainWindow != null)
            {
                var settingsWindow = new GameProfileSettingsWindow
                {
                    DataContext = settingsViewModel,
                    WindowStartupLocation = WindowStartupLocation.CenterOwner,
                };

                await settingsWindow.ShowDialog(mainWindow);

                // Refresh only the edited profile to preserve running state
                await RefreshSingleProfileAsync(profile.ProfileId);
                StatusMessage = "Profile updated successfully";
            }
            else
            {
                StatusMessage = "Could not find main window to open settings";
            }
        }
        catch (Exception ex)
        {
            logger?.LogError(ex, "Error editing profile {ProfileName}", profile.Name);
            StatusMessage = $"Error editing {profile.Name}";
        }
    }

    /// <summary>
    /// Creates a new game profile.
    /// </summary>
    [RelayCommand]
    private async Task CreateNewProfile()
    {
        try
        {
            // Initialize settings view model for new profile creation
            await settingsViewModel.InitializeForNewProfileAsync();

            var mainWindow = GetMainWindow();
            if (mainWindow != null)
            {
                var settingsWindow = new GameProfileSettingsWindow
                {
                    DataContext = settingsViewModel,
                    WindowStartupLocation = WindowStartupLocation.CenterOwner,
                };

                await settingsWindow.ShowDialog(mainWindow);

                // Refresh the profiles list after the window closes to show newly created profile
                await InitializeAsync();
                StatusMessage = "New profile window closed";
            }
            else
            {
                StatusMessage = "Could not find main window to open settings";
            }
        }
        catch (Exception ex)
        {
            logger?.LogError(ex, "Error creating new profile");
            StatusMessage = "Error creating new profile";
        }
    }

    /// <summary>
    /// Prepares the workspace for the specified game profile.
    /// </summary>
    /// <param name="profile">The game profile to prepare workspace for.</param>
    [RelayCommand]
    private async Task PrepareWorkspace(GameProfileItemViewModel profile)
    {
        try
        {
            IsPreparingWorkspace = true;
            profile.IsPreparingWorkspace = true;
            StatusMessage = $"Preparing workspace for {profile.Name}...";
            var prepareResult = await profileLauncherFacade.PrepareWorkspaceAsync(profile.ProfileId);

            if (prepareResult.Success && prepareResult.Data != null)
            {
                var profileResult = await gameProfileManager.GetProfileAsync(profile.ProfileId);
                if (profileResult.Success && profileResult.Data != null)
                {
                    var loadedProfile = profileResult.Data;

                    // Update the existing item's status
                    profile.UpdateWorkspaceStatus(loadedProfile.ActiveWorkspaceId, loadedProfile.WorkspaceStrategy);

                    // Force UI refresh by removing and re-adding to ObservableCollection
                    var index = Profiles.IndexOf(profile);
                    if (index >= 0)
                    {
                        Profiles.RemoveAt(index);
                        Profiles.Insert(index, profile);
                        logger?.LogDebug("Forced UI refresh for profile {ProfileName} at index {Index}", profile.Name, index);
                    }
                }

                StatusMessage = $"Workspace prepared for {profile.Name} at {prepareResult.Data.WorkspacePath}";
                logger?.LogInformation("Prepared workspace for profile {ProfileName} at {Path}", profile.Name, prepareResult.Data.WorkspacePath);
            }
            else
            {
                var errors = string.Join(", ", prepareResult.Errors);
                StatusMessage = $"Failed to prepare workspace for {profile.Name}: {errors}";
                logger?.LogWarning("Failed to prepare workspace for profile {ProfileName}: {Errors}", profile.Name, errors);
            }
        }
        catch (Exception ex)
        {
            logger?.LogError(ex, "Error preparing workspace for profile {ProfileName}", profile.Name);
            StatusMessage = $"Error preparing workspace for {profile.Name}";
        }
        finally
        {
            IsPreparingWorkspace = false;
            profile.IsPreparingWorkspace = false;
        }
    }

    /// <summary>
    /// Creates a desktop shortcut for the specified game profile.
    /// </summary>
    /// <param name="profile">The game profile to create a shortcut for.</param>
    [RelayCommand]
    private async Task CreateShortcut(GameProfileItemViewModel profile)
    {
        try
        {
            StatusMessage = $"Creating desktop shortcut for {profile.Name}...";

            // Get the full profile to pass to the shortcut service
            var profileResult = await gameProfileManager.GetProfileAsync(profile.ProfileId);
            if (!profileResult.Success || profileResult.Data == null)
            {
                StatusMessage = $"Failed to load profile: {string.Join(", ", profileResult.Errors)}";
                return;
            }

            var result = await shortcutService.CreateDesktopShortcutAsync(profileResult.Data);
            if (result.Success)
            {
                StatusMessage = $"Desktop shortcut created for {profile.Name}";
                logger?.LogInformation("Created desktop shortcut for profile {ProfileName} at {Path}", profile.Name, result.Data);
            }
            else
            {
                StatusMessage = $"Failed to create shortcut: {string.Join(", ", result.Errors)}";
                logger?.LogWarning("Failed to create shortcut for profile {ProfileName}: {Errors}", profile.Name, string.Join(", ", result.Errors));
            }
        }
        catch (Exception ex)
        {
            logger?.LogError(ex, "Error creating shortcut for profile {ProfileName}", profile.Name);
            StatusMessage = $"Error creating shortcut for {profile.Name}";
        }
    }

    /// <summary>
    /// Toggles the Steam launch mode for a profile and updates the manifest on disk.
    /// </summary>
    /// <param name="profile">The profile to update.</param>
    [RelayCommand]
    private async Task ToggleSteamLaunch(GameProfileItemViewModel profile)
    {
        try
        {
            if (profile.Profile is Core.Models.GameProfile.GameProfile gameProfile && !string.IsNullOrEmpty(gameProfile.GameClient?.Id))
            {
                StatusMessage = $"Updating launch mode for {profile.Name}...";

                // Update the persisted profile
                var updateRequest = new Core.Models.GameProfile.UpdateProfileRequest
                {
                    UseSteamLaunch = profile.UseSteamLaunch,
                };
                await gameProfileManager.UpdateProfileAsync(profile.ProfileId, updateRequest);

                // Patch the manifest on disk immediately
                await steamManifestPatcher.PatchManifestAsync(gameProfile.GameClient.Id, profile.UseSteamLaunch);

                StatusMessage = $"Launch mode updated for {profile.Name}";
                logger.LogInformation("Toggled Steam launch to {UseSteam} for profile {ProfileName}", profile.UseSteamLaunch, profile.Name);
            }
        }
        catch (Exception ex)
        {
            logger.LogError(ex, "Error toggling Steam launch for {ProfileName}", profile.Name);
            StatusMessage = "Error updating launch mode";

            // Revert UI if failed
            profile.UseSteamLaunch = !profile.UseSteamLaunch;
        }
    }

    /// <summary>
    /// Handles the process exited event to update profile state when a game exits.
    /// </summary>
    private void OnProcessExited(object? sender, Core.Models.Events.GameProcessExitedEventArgs e)
    {
        try
        {
            logger?.LogInformation("Game process {ProcessId} exited with code {ExitCode}", e.ProcessId, e.ExitCode);

            // Find the profile that was running this process
            var profile = Profiles.FirstOrDefault(p => p.ProcessId == e.ProcessId);
            if (profile != null)
            {
                profile.IsProcessRunning = false;
                profile.ProcessId = 0;
                logger?.LogInformation("Updated profile {ProfileName} - process no longer running", profile.Name);
            }
        }
        catch (Exception ex)
        {
            logger?.LogError(ex, "Error handling process exit event for process {ProcessId}", e.ProcessId);
        }
    }
}<|MERGE_RESOLUTION|>--- conflicted
+++ resolved
@@ -39,14 +39,10 @@
     IConfigurationProviderService configService,
     IGameProcessManager gameProcessManager,
     IShortcutService shortcutService,
-<<<<<<< HEAD
     ISteamManifestPatcher steamManifestPatcher,
     ProfileResourceService profileResourceService,
-    ILogger<GameProfileLauncherViewModel> logger) : ViewModelBase
-=======
     INotificationService notificationService,
     ILogger<GameProfileLauncherViewModel> logger) : ViewModelBase, IRecipient<ProfileCreatedMessage>, IRecipient<ProfileUpdatedMessage>
->>>>>>> 2425513b
 {
     private readonly SemaphoreSlim _launchSemaphore = new(1, 1);
 
@@ -201,15 +197,6 @@
     private static string GetIconPathForGame(GameType gameType)
     {
         var gameIcon = gameType == GameType.Generals ? UriConstants.GeneralsIconFilename : UriConstants.ZeroHourIconFilename;
-<<<<<<< HEAD
-        _ = installationType switch
-        {
-            GameInstallationType.Steam => UriConstants.SteamIconFilename,
-            GameInstallationType.EaApp => UriConstants.EaAppIconFilename,
-            _ => UriConstants.GenHubIconFilename,
-        };
-=======
->>>>>>> 2425513b
 
         // For now, return the game-specific icon - could be enhanced to combine with platform icon
         return $"{UriConstants.IconsBasePath}/{gameIcon}";
@@ -472,12 +459,8 @@
                 PreferredStrategy = preferredStrategy,
                 EnabledContentIds = enabledContentIds, // Both GameInstallation and GameClient manifests
                 ThemeColor = GetThemeColorForGameType(gameClient.GameType),
-<<<<<<< HEAD
                 IconPath = iconPath,
                 CoverPath = coverPath,
-=======
-                IconPath = GetIconPathForGame(gameClient.GameType),
->>>>>>> 2425513b
             };
 
             var profileResult = await profileEditorFacade.CreateProfileWithWorkspaceAsync(createRequest);
