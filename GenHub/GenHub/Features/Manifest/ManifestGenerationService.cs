--- conflicted
+++ resolved
@@ -120,14 +120,7 @@
             manifestVersion);
 
         var builder = CreateBuilder()
-<<<<<<< HEAD
-            .WithBasicInfo(
-                $"{gameType}_{version}_{installationType}",
-                $"{gameType} {version}",
-                version)
-=======
             .WithBasicInfo(installationType, gameType, manifestVersion)
->>>>>>> 9d2c856f
             .WithContentType(ContentType.GameInstallation, gameType)
             .WithPublisher(
                 "EA Games",
