--- conflicted
+++ resolved
@@ -135,11 +135,7 @@
             .WithInstallationInstructions(WorkspaceStrategy.FullSymlink);
 
         // Add all game files
-<<<<<<< HEAD
-        await builder.AddFilesFromDirectoryAsync(gameInstallationPath, ContentSourceType.GameInstallation);
-=======
         await builder.AddFilesFromDirectoryAsync(gameInstallationPath, ContentSourceType.BaseGame);
->>>>>>> 18481d0b
 
         return builder;
     }
@@ -172,11 +168,7 @@
         await builder.AddFilesFromDirectoryAsync(gameDirectory, ContentSourceType.ContentAddressable);
 
         // Mark the main executable
-<<<<<<< HEAD
-        await builder.AddFileAsync(executablePath, ContentSourceType.ContentAddressable, string.Empty, true);
-=======
         await builder.AddLocalFileAsync(executablePath, string.Empty, ContentSourceType.ContentAddressable, isExecutable: true);
->>>>>>> 18481d0b
 
         return builder;
     }
