using System;
using System.Collections.Generic;
using System.IO;
using System.Linq;
using System.Reflection;
using System.Text.Json;
using System.Threading;
using System.Threading.Tasks;
using GenHub.Core.Constants;
using GenHub.Core.Interfaces.Manifest;
using GenHub.Core.Models.Enums;
using GenHub.Core.Models.GameVersions;
using GenHub.Core.Models.Manifest;
using Microsoft.Extensions.Logging;

namespace GenHub.Features.Manifest;

/// <summary>
/// Service for discovering and indexing manifests in the GenHub file system, and for populating the manifest cache.
/// </summary>
public class ManifestDiscoveryService(ILogger<ManifestDiscoveryService> logger, IManifestCache manifestCache)
{
    private static readonly JsonSerializerOptions JsonOptions = new() { PropertyNameCaseInsensitive = true };
    private readonly ILogger<ManifestDiscoveryService> _logger = logger;
    private readonly IManifestCache _manifestCache = manifestCache;

    /// <summary>
    /// Gets manifests by content type.
    /// </summary>
    /// <param name="manifests">Manifest dictionary.</param>
    /// <param name="contentType">Content type.</param>
    /// <returns>Enumerable of manifests.</returns>
    public static IEnumerable<ContentManifest> GetManifestsByType(
        Dictionary<string, ContentManifest> manifests,
        ContentType contentType)
    {
        return manifests.Values.Where(m => m.ContentType == contentType);
    }

    /// <summary>
    /// Gets compatible manifests for a game type.
    /// </summary>
    /// <param name="manifests">Manifest dictionary.</param>
    /// <param name="gameType">Game type.</param>
    /// <returns>Enumerable of compatible manifests.</returns>
    public static IEnumerable<ContentManifest> GetCompatibleManifests(
        Dictionary<string, ContentManifest> manifests,
        GameType gameType)
    {
        return manifests.Values.Where(m => m.TargetGame == gameType);
    }

    /// <summary>
    /// Discovers manifests in the specified directories and returns them as a dictionary.
    /// </summary>
    /// <param name="searchDirectories">The directories to search for manifests.</param>
    /// <param name="cancellationToken">A cancellation token.</param>
    /// <returns>A dictionary of discovered manifests keyed by their ID.</returns>
    public async Task<Dictionary<string, ContentManifest>> DiscoverManifestsAsync(
        IEnumerable<string> searchDirectories,
        CancellationToken cancellationToken = default)
    {
        var manifests = new Dictionary<string, ContentManifest>();
        foreach (var directory in searchDirectories.Where(Directory.Exists))
        {
            _logger.LogInformation("Scanning directory for manifests: {Directory}", directory);
            var manifestFiles = Directory.EnumerateFiles(directory, "FileTypes.JsonFilePattern", SearchOption.AllDirectories);
            foreach (var manifestFile in manifestFiles)
            {
                try
                {
                    var manifest = await LoadManifestAsync(
                        manifestFile,
                        cancellationToken);
                    if (manifest != null)
                    {
                        manifests[manifest.Id] = manifest;
                        _logger.LogDebug(
                            "Discovered manifest: {ManifestId} ({ContentType})",
                            manifest.Id,
                            manifest.ContentType);
                    }
                }
                catch (Exception ex)
                {
                    _logger.LogWarning(ex, "Failed to load manifest from {ManifestFile}", manifestFile);
                }
            }
        }

        _logger.LogInformation("Discovery completed. Found {ManifestCount} manifests", manifests.Count);
        return manifests;
    }

    /// <summary>
    /// Initializes the manifest cache by discovering manifests from all configured sources.
    /// </summary>
    /// <param name="cancellationToken">A cancellation token.</param>
    /// <returns>A task representing the asynchronous operation.</returns>
    public async Task InitializeCacheAsync(CancellationToken cancellationToken = default)
    {
        _logger.LogInformation("Initializing manifest cache...");

        // First discover embedded manifests
        await DiscoverEmbeddedManifestsAsync(cancellationToken);

        // Then discover from local filesystem locations
        var localManifestDir = Path.Combine(
            Environment.GetFolderPath(Environment.SpecialFolder.ApplicationData),
<<<<<<< HEAD
            "GenHub",
            "Manifests");

        // Also check for custom manifest directories
        var customManifestDir = Path.Combine(
            Environment.GetFolderPath(Environment.SpecialFolder.ApplicationData),
            "GenHub",
=======
            "GenHub",
            FileTypes.ManifestsDirectory);

        // Also check for custom manifest directories
        var customManifestDir = Path.Combine(
            Environment.GetFolderPath(Environment.SpecialFolder.ApplicationData),
            "GenHub",
>>>>>>> 18481d0b
            "CustomManifests");

        await DiscoverFileSystemManifestsAsync([localManifestDir, customManifestDir], cancellationToken);

        _logger.LogInformation("Manifest cache initialization complete. Loaded {Count} manifests.", _manifestCache.GetAllManifests().Count());
    }

    /// <summary>
    /// Validates manifest dependencies.
    /// </summary>
    /// <param name="manifest">Manifest to validate.</param>
    /// <param name="availableManifests">Available manifests.</param>
    /// <returns>True if dependencies are valid; otherwise, false.</returns>
    public bool ValidateDependencies(
        ContentManifest manifest,
        Dictionary<string, ContentManifest> availableManifests)
    {
        foreach (var dependency in manifest.Dependencies.Where(d => d.InstallBehavior == DependencyInstallBehavior.RequireExisting || d.InstallBehavior == DependencyInstallBehavior.AutoInstall))
        {
            if (!availableManifests.TryGetValue(dependency.Id, out ContentManifest? dependencyManifest))
            {
                _logger.LogWarning(
                    "Missing required dependency {DependencyId} for manifest {ManifestId}",
                    dependency.Id,
                    manifest.Id);
                return false;
            }

            if (!IsVersionCompatible(
                dependencyManifest.Version,
                dependency.MinVersion ?? string.Empty,
                dependency.MaxVersion ?? string.Empty))
            {
                _logger.LogWarning(
                    "Dependency {DependencyId} version {Version} is not compatible with required range {MinVersion}-{MaxVersion}",
                    dependency.Id,
                    dependencyManifest.Version,
                    dependency.MinVersion,
                    dependency.MaxVersion);
                return false;
            }
        }

        return true;
    }

    private static bool IsVersionCompatible(string actualVersion, string minVersion, string maxVersion)
    {
        if (!string.IsNullOrEmpty(minVersion) && string.Compare(actualVersion, minVersion, StringComparison.OrdinalIgnoreCase) < 0)
        {
            return false;
        }

        if (!string.IsNullOrEmpty(maxVersion) && string.Compare(actualVersion, maxVersion, StringComparison.OrdinalIgnoreCase) > 0)
        {
            return false;
        }

        return true;
    }

    private static async Task<ContentManifest?> LoadManifestAsync(string manifestPath, CancellationToken cancellationToken)
    {
        await using var stream = File.OpenRead(manifestPath);
        var manifest = await JsonSerializer.DeserializeAsync<ContentManifest>(stream, JsonOptions, cancellationToken);
        if (manifest != null && !string.IsNullOrEmpty(manifest.Id))
        {
            return manifest;
        }

        return null;
    }

    private async Task DiscoverFileSystemManifestsAsync(IEnumerable<string> searchDirectories, CancellationToken cancellationToken)
    {
        foreach (var directory in searchDirectories.Where(Directory.Exists))
        {
            _logger.LogInformation("Scanning directory for manifests: {Directory}", directory);

            // Look for both .json and .manifest.json files to avoid conflicts with stored manifests
<<<<<<< HEAD
            var manifestFiles = Directory.EnumerateFiles(directory, "*.manifest.json", SearchOption.AllDirectories)
                .Concat(Directory.EnumerateFiles(directory, "*.json", SearchOption.AllDirectories)
                    .Where(f => !f.EndsWith(".manifest.json")));
=======
            var manifestFiles = Directory.EnumerateFiles(directory, FileTypes.ManifestFilePattern, SearchOption.AllDirectories)
                .Concat(Directory.EnumerateFiles(directory, "FileTypes.JsonFilePattern", SearchOption.AllDirectories)
                    .Where(f => !f.EndsWith(FileTypes.ManifestFileExtension)));
>>>>>>> 18481d0b

            foreach (var manifestFile in manifestFiles)
            {
                try
                {
                    await using var stream = File.OpenRead(manifestFile);
                    var manifest = await JsonSerializer.DeserializeAsync<ContentManifest>(stream, JsonOptions, cancellationToken);
                    if (manifest != null && !string.IsNullOrEmpty(manifest.Id))
                    {
                        _manifestCache.AddOrUpdateManifest(manifest);
                        _logger.LogDebug("Discovered file system manifest: {ManifestId}", manifest.Id);
                    }
                }
                catch (Exception ex)
                {
                    _logger.LogWarning(ex, "Failed to load manifest from {ManifestFile}", manifestFile);
                }
            }
        }
    }

    private async Task DiscoverEmbeddedManifestsAsync(CancellationToken cancellationToken)
    {
        _logger.LogInformation("Scanning for embedded manifests...");
        var assembly = Assembly.GetExecutingAssembly();
        var manifestResourceNames = assembly.GetManifestResourceNames()
            .Where(r => r.StartsWith("GenHub.Manifests.") && r.EndsWith(FileTypes.JsonFileExtension));

        foreach (var resourceName in manifestResourceNames)
        {
            try
            {
                await using var stream = assembly.GetManifestResourceStream(resourceName);
                if (stream == null) continue;

                var manifest = await JsonSerializer.DeserializeAsync<ContentManifest>(stream, JsonOptions, cancellationToken);
                if (manifest != null && !string.IsNullOrEmpty(manifest.Id))
                {
                    _manifestCache.AddOrUpdateManifest(manifest);
                    _logger.LogDebug("Discovered embedded manifest: {ManifestId}", manifest.Id);
                }
            }
            catch (Exception ex)
            {
                _logger.LogWarning(ex, "Failed to load embedded manifest from {ResourceName}", resourceName);
            }
        }
    }
}<|MERGE_RESOLUTION|>--- conflicted
+++ resolved
@@ -107,23 +107,13 @@
         // Then discover from local filesystem locations
         var localManifestDir = Path.Combine(
             Environment.GetFolderPath(Environment.SpecialFolder.ApplicationData),
-<<<<<<< HEAD
             "GenHub",
-            "Manifests");
+            FileTypes.ManifestsDirectory);
 
         // Also check for custom manifest directories
         var customManifestDir = Path.Combine(
             Environment.GetFolderPath(Environment.SpecialFolder.ApplicationData),
             "GenHub",
-=======
-            "GenHub",
-            FileTypes.ManifestsDirectory);
-
-        // Also check for custom manifest directories
-        var customManifestDir = Path.Combine(
-            Environment.GetFolderPath(Environment.SpecialFolder.ApplicationData),
-            "GenHub",
->>>>>>> 18481d0b
             "CustomManifests");
 
         await DiscoverFileSystemManifestsAsync([localManifestDir, customManifestDir], cancellationToken);
@@ -204,15 +194,9 @@
             _logger.LogInformation("Scanning directory for manifests: {Directory}", directory);
 
             // Look for both .json and .manifest.json files to avoid conflicts with stored manifests
-<<<<<<< HEAD
-            var manifestFiles = Directory.EnumerateFiles(directory, "*.manifest.json", SearchOption.AllDirectories)
-                .Concat(Directory.EnumerateFiles(directory, "*.json", SearchOption.AllDirectories)
-                    .Where(f => !f.EndsWith(".manifest.json")));
-=======
             var manifestFiles = Directory.EnumerateFiles(directory, FileTypes.ManifestFilePattern, SearchOption.AllDirectories)
                 .Concat(Directory.EnumerateFiles(directory, "FileTypes.JsonFilePattern", SearchOption.AllDirectories)
                     .Where(f => !f.EndsWith(FileTypes.ManifestFileExtension)));
->>>>>>> 18481d0b
 
             foreach (var manifestFile in manifestFiles)
             {
