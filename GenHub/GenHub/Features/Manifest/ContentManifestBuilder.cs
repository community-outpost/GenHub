--- conflicted
+++ resolved
@@ -200,11 +200,7 @@
     /// <returns>The builder instance.</returns>
     public async Task<IContentManifestBuilder> AddFilesFromDirectoryAsync(
         string sourceDirectory,
-<<<<<<< HEAD
-        ManifestFileSourceType sourceType = ManifestFileSourceType.Content,
-=======
         ContentSourceType sourceType = ContentSourceType.ContentAddressable,
->>>>>>> 67babdf4
         string fileFilter = "*",
         bool isExecutable = false)
     {
@@ -255,11 +251,7 @@
     /// <returns>The builder instance.</returns>
     public async Task<IContentManifestBuilder> AddFileAsync(
         string relativePath,
-<<<<<<< HEAD
-        ManifestFileSourceType sourceType = ManifestFileSourceType.Content,
-=======
         ContentSourceType sourceType = ContentSourceType.ContentAddressable,
->>>>>>> 67babdf4
         string downloadUrl = "",
         bool isExecutable = false,
         FilePermissions? permissions = null)
@@ -273,11 +265,7 @@
             Permissions = permissions ?? new FilePermissions { UnixPermissions = isExecutable ? "755" : "644", },
         };
 
-<<<<<<< HEAD
-        if (sourceType != ManifestFileSourceType.Patch && string.IsNullOrEmpty(downloadUrl) && File.Exists(relativePath))
-=======
         if (sourceType != ContentSourceType.PatchFile && string.IsNullOrEmpty(downloadUrl) && File.Exists(relativePath))
->>>>>>> 67babdf4
         {
             var fileInfo = new FileInfo(relativePath);
             manifestFile.Size = fileInfo.Length;
@@ -397,11 +385,7 @@
         {
             RelativePath = targetRelativePath,
             PatchSourceFile = patchSourceFile,
-<<<<<<< HEAD
-            SourceType = ManifestFileSourceType.Patch,
-=======
             SourceType = ContentSourceType.PatchFile,
->>>>>>> 67babdf4
         };
 
         _manifest.Files.Add(manifestFile);
