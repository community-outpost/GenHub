--- conflicted
+++ resolved
@@ -84,11 +84,7 @@
     private static readonly IBrush DefaultBrush = new SolidColorBrush(Colors.Gray);
 
     /// <summary>
-<<<<<<< HEAD
-    /// Gets the background brush based on notification type.
-=======
     /// Gets the background brush for the notification based on its type.
->>>>>>> 925c52d7
     /// </summary>
     public IBrush BackgroundBrush => Type switch
     {
