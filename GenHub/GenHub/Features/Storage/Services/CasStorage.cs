--- conflicted
+++ resolved
@@ -204,21 +204,12 @@
                         return [];
                     }
 
-<<<<<<< HEAD
-                return Directory.GetFiles(_objectsDirectory, "*", SearchOption.AllDirectories)
-                    .Select(Path.GetFileName)
-                    .Where(name => name != null && !string.IsNullOrEmpty(name) && IsValidHash(name))
-                    .Cast<string>()
-                    .ToArray();
-            },
-=======
                     return Directory.GetFiles(_objectsDirectory, "*", SearchOption.AllDirectories)
                         .Select(Path.GetFileName)
                         .Where(name => name != null && !string.IsNullOrEmpty(name) && IsValidHash(name))
                         .Cast<string>()
                         .ToArray();
                 },
->>>>>>> 130c659e
                 cancellationToken);
 
             return hashes;
