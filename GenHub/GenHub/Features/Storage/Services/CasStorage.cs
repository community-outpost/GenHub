--- conflicted
+++ resolved
@@ -201,11 +201,7 @@
                 {
                     if (!Directory.Exists(_objectsDirectory))
                     {
-<<<<<<< HEAD
-                        return Array.Empty<string>();
-=======
                         return [];
->>>>>>> 2425513b
                     }
 
                     return Directory.GetFiles(_objectsDirectory, "*", SearchOption.AllDirectories)
@@ -306,7 +302,6 @@
             _tempDirectory,
             _lockDirectory,
         ];
-<<<<<<< HEAD
 
         foreach (var directory in requiredDirectories)
         {
@@ -326,29 +321,6 @@
         }
     }
 
-
-
-=======
-
-        foreach (var directory in requiredDirectories)
-        {
-            if (FileOperationsService.EnsureDirectoryExists(directory))
-            {
-                _logger.LogDebug("Created CAS directory: {Directory}", directory);
-            }
-        }
-    }
-
-    private void EnsureDirectoriesCreated()
-    {
-        if (!_directoriesEnsured)
-        {
-            EnsureDirectoryStructure();
-            _directoriesEnsured = true;
-        }
-    }
-
->>>>>>> 2425513b
     private class CasLock(string lockPath, FileStream lockStream) : IAsyncDisposable
     {
         private readonly string _lockPath = lockPath;
