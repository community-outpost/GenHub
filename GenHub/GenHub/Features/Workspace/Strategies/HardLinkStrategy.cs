--- conflicted
+++ resolved
@@ -18,11 +18,7 @@
 /// <remarks>
 /// Initializes a new instance of the <see cref="HardLinkStrategy"/> class.
 /// </remarks>
-<<<<<<< HEAD
-public sealed class HardLinkStrategy : WorkspaceStrategyBase<HardLinkStrategy>
-=======
 public sealed class HardLinkStrategy(IFileOperationsService fileOperations, ILogger<HardLinkStrategy> logger) : WorkspaceStrategyBase<HardLinkStrategy>(fileOperations, logger)
->>>>>>> 18481d0b
 {
     private const long LinkOverheadBytes = 1024L;
 
@@ -131,11 +127,7 @@
 
                 var destinationPath = Path.Combine(workspacePath, file.RelativePath);
 
-<<<<<<< HEAD
-                FileOperationsService.EnsureDirectoryExists(destinationPath);
-
-                // Handle different source types
-                if (file.SourceType == Core.Models.Enums.ContentSourceType.ContentAddressable && !string.IsNullOrEmpty(file.Hash))
+                try
                 {
                     try
                     {
@@ -158,9 +150,6 @@
                     }
                 }
                 else
-=======
-                try
->>>>>>> 18481d0b
                 {
                     // Use regular file from base installation
                     var sourcePath = Path.Combine(configuration.BaseInstallationPath, file.RelativePath);
@@ -214,16 +203,8 @@
                             totalBytesProcessed += file.Size;
                         }
 
-<<<<<<< HEAD
-                    // Verify file integrity if hash is provided (only for copied files)
-                    if (!string.IsNullOrEmpty(file.Hash))
-                    {
-                        var hashValid = await FileOperations.VerifyFileHashAsync(destinationPath, file.Hash, cancellationToken);
-                        if (!hashValid)
-=======
                         // Verify file integrity if hash is provided (only for copied files)
                         if (!string.IsNullOrEmpty(file.Hash) && (copiedFiles > 0 || !sameVolume))
->>>>>>> 18481d0b
                         {
                             var hashValid = await FileOperations.VerifyFileHashAsync(destinationPath, file.Hash, cancellationToken);
                             if (!hashValid)
@@ -233,8 +214,6 @@
                         }
                     }
                 }
-<<<<<<< HEAD
-=======
                 catch (Exception ex)
                 {
                     Logger.LogError(
@@ -244,7 +223,6 @@
                         destinationPath);
                     throw new InvalidOperationException($"Failed to process file {file.RelativePath}: {ex.Message}", ex);
                 }
->>>>>>> 18481d0b
 
                 processedFiles++;
                 var operation = sameVolume ? "Hard linking" : "Copying";
