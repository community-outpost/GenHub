--- conflicted
+++ resolved
@@ -18,14 +18,10 @@
 /// <remarks>
 /// Initializes a new instance of the <see cref="SymlinkOnlyStrategy"/> class.
 /// </remarks>
-<<<<<<< HEAD
-public sealed class SymlinkOnlyStrategy : WorkspaceStrategyBase<SymlinkOnlyStrategy>
-=======
 public sealed class SymlinkOnlyStrategy(
     IFileOperationsService fileOperations,
     ILogger<SymlinkOnlyStrategy> logger)
     : WorkspaceStrategyBase<SymlinkOnlyStrategy>(fileOperations, logger)
->>>>>>> 18481d0b
 {
     private const long LinkOverheadBytes = 1024L;
 
@@ -79,15 +75,6 @@
 
         try
         {
-<<<<<<< HEAD
-            // Allow cancellation to propagate for tests
-            cancellationToken.ThrowIfCancellationRequested();
-
-            if (configuration.ForceRecreate)
-            {
-                Logger.LogDebug("Removing existing workspace directory: {WorkspacePath}", workspacePath);
-                FileOperationsService.DeleteDirectoryIfExists(workspacePath);
-=======
             if (configuration.ForceRecreate)
             {
                 try
@@ -100,7 +87,6 @@
                     Logger.LogError(ex, "Failed to clean existing workspace at {WorkspacePath}", workspacePath);
                     throw;
                 }
->>>>>>> 18481d0b
             }
 
             // Create workspace directory
@@ -109,23 +95,13 @@
             var allFiles = configuration.Manifests.SelectMany(m => m.Files).ToList();
             var totalFiles = allFiles.Count();
             var processedFiles = 0;
-<<<<<<< HEAD
-=======
 
             Logger.LogDebug("Processing {TotalFiles} files", totalFiles);
->>>>>>> 18481d0b
 
             Logger.LogDebug("Processing {TotalFiles} files", totalFiles);
             ReportProgress(progress, 0, totalFiles, "Initializing", string.Empty);
 
             // Process each file using the base class method that has proper fallback logic
-<<<<<<< HEAD
-            foreach (var file in allFiles)
-            {
-                cancellationToken.ThrowIfCancellationRequested();
-
-                await ProcessManifestFileAsync(file, workspacePath, configuration, cancellationToken);
-=======
             foreach (var file in configuration.Manifest.Files)
             {
                 cancellationToken.ThrowIfCancellationRequested();
@@ -143,17 +119,12 @@
                         file.RelativePath);
                     throw new InvalidOperationException($"Failed to process file {file.RelativePath}: {ex.Message}", ex);
                 }
->>>>>>> 18481d0b
 
                 processedFiles++;
                 ReportProgress(progress, processedFiles, totalFiles, "Creating symlink", file.RelativePath);
             }
 
             UpdateWorkspaceInfo(workspaceInfo, processedFiles, 0, configuration);
-<<<<<<< HEAD
-            workspaceInfo.Success = true;
-=======
->>>>>>> 18481d0b
 
             Logger.LogInformation(
                 "Symlink-only workspace prepared successfully at {WorkspacePath} with {FileCount} symlinks",
