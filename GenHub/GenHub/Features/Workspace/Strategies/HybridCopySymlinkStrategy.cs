using System;
using System.IO;
using System.Linq;
using System.Threading;
using System.Threading.Tasks;
using GenHub.Core.Interfaces.Workspace;
using GenHub.Core.Models.Enums;
using GenHub.Core.Models.Manifest;
using GenHub.Core.Models.Workspace;
using Microsoft.Extensions.Logging;

namespace GenHub.Features.Workspace.Strategies;

/// <summary>
/// Workspace strategy that copies essential files and creates symbolic links for others.
/// Balanced disk usage and compatibility.
/// </summary>
/// <remarks>
/// HybridCopySymlinkStrategy provides a balance between copying essential files and symlinking large files.
/// </remarks>
<<<<<<< HEAD
public sealed class HybridCopySymlinkStrategy : WorkspaceStrategyBase<HybridCopySymlinkStrategy>
=======
public sealed class HybridCopySymlinkStrategy(IFileOperationsService fileOperations, ILogger<HybridCopySymlinkStrategy> logger) : WorkspaceStrategyBase<HybridCopySymlinkStrategy>(fileOperations, logger)
>>>>>>> 18481d0b
{
    private const long LinkOverheadBytes = 1024L;

    /// <summary>
    /// Initializes a new instance of the <see cref="HybridCopySymlinkStrategy"/> class.
    /// </summary>
    /// <param name="fileOperations">Service for file operations.</param>
    /// <param name="logger">Logger instance for logging.</param>
    public HybridCopySymlinkStrategy(IFileOperationsService fileOperations, ILogger<HybridCopySymlinkStrategy> logger)
        : base(fileOperations, logger)
    {
    }

    /// <inheritdoc/>
    public override string Name => "Hybrid Copy-Symlink";

    /// <inheritdoc/>
    public override string Description => "Copies essential files (executables, configs, small files) and creates symlinks for large media files. Balanced disk usage and compatibility.";

    /// <inheritdoc/>
    public override bool RequiresAdminRights => OperatingSystem.IsWindows();

    /// <inheritdoc/>
    public override bool RequiresSameVolume => false;

    /// <inheritdoc/>
    public override bool CanHandle(WorkspaceConfiguration configuration)
    {
        return configuration.Strategy == WorkspaceStrategy.HybridCopySymlink;
    }

    /// <inheritdoc/>
    public override long EstimateDiskUsage(WorkspaceConfiguration configuration)
    {
<<<<<<< HEAD
        long totalUsage = 0;

        foreach (var manifest in configuration.Manifests)
=======
        long estimatedSize = 0;
        foreach (var file in configuration.Manifest.Files)
>>>>>>> 18481d0b
        {
            foreach (var file in manifest.Files)
            {
                if (ShouldCopyFile(file))
                {
                    totalUsage += file.Size;
                }
                else
                {
                    totalUsage += LinkOverheadBytes;
                }
            }
        }

        return totalUsage;
    }

    /// <inheritdoc/>
    public override async Task<WorkspaceInfo> PrepareAsync(
        WorkspaceConfiguration configuration,
        IProgress<WorkspacePreparationProgress>? progress = null,
        CancellationToken cancellationToken = default)
    {
        ArgumentNullException.ThrowIfNull(configuration);
        Logger.LogInformation("Preparing workspace using hybrid copy-symlink strategy for {WorkspaceId}", configuration.Id);
        var workspaceInfo = CreateBaseWorkspaceInfo(configuration);
        var workspacePath = workspaceInfo.WorkspacePath;
        try
        {
            // Allow cancellation to propagate for tests
            cancellationToken.ThrowIfCancellationRequested();

            // Clean existing workspace if force recreate is requested
            if (Directory.Exists(workspacePath) && configuration.ForceRecreate)
            {
                Logger.LogDebug("Removing existing workspace directory: {WorkspacePath}", workspacePath);
                Directory.Delete(workspacePath, true);
            }

            // Create workspace directory
            Directory.CreateDirectory(workspacePath);
<<<<<<< HEAD
            var totalFiles = configuration.Manifests.SelectMany(m => m.Files).Count();
            var processedFiles = 0;
            long totalBytesProcessed = 0;
            var copiedFiles = 0;
            var symlinkedFiles = 0;

            Logger.LogDebug("Processing {TotalFiles} files", totalFiles);
=======
            var totalFiles = configuration.Manifest.Files.Count;
            var processedFiles = 0;
            long totalBytesProcessed = 0;
            var estimatedTotalBytes = EstimateDiskUsage(configuration);
            var copiedFiles = 0;
            var symlinkedFiles = 0;
            Logger.LogDebug("Processing {TotalFiles} files with estimated size {EstimatedSize} bytes", totalFiles, estimatedTotalBytes);

            // Pre-classify files for reporting
            var essentialCount = configuration.Manifest.Files.Count(f => IsEssentialFile(f.RelativePath, f.Size));
            var nonEssentialCount = totalFiles - essentialCount;
            Logger.LogDebug(
                "Classified {EssentialCount} essential files (will copy) and {NonEssentialCount} non-essential files (will symlink)",
                essentialCount,
                nonEssentialCount);
>>>>>>> 18481d0b
            ReportProgress(progress, 0, totalFiles, "Initializing", string.Empty);

            // Process each file
            foreach (var file in configuration.Manifests.SelectMany(m => m.Files))
            {
                cancellationToken.ThrowIfCancellationRequested();
                var destinationPath = Path.Combine(workspacePath, file.RelativePath);
                var isEssential = IsEssentialFile(file.RelativePath, file.Size);

<<<<<<< HEAD
                FileOperationsService.EnsureDirectoryExists(destinationPath);

                // Handle different source types
                if (file.SourceType == ContentSourceType.ContentAddressable && !string.IsNullOrEmpty(file.Hash))
                {
                    // Use CAS content
                    var shouldCopy = ShouldCopyFile(file);
                    await CreateCasLinkAsync(file.Hash, destinationPath, cancellationToken);
                    if (shouldCopy)
                    {
                        copiedFiles++;
                        totalBytesProcessed += file.Size;
                    }
                    else
                    {
                        symlinkedFiles++;
                        totalBytesProcessed += LinkOverheadBytes;
                    }
                }
                else
=======
                try
>>>>>>> 18481d0b
                {
                    // Use regular file from base installation
                    var sourcePath = Path.Combine(configuration.BaseInstallationPath, file.RelativePath);

                    if (!ValidateSourceFile(sourcePath, file.RelativePath))
                    {
                        continue;
                    }

                    // Handle different source types
                    if (file.SourceType == ContentSourceType.ContentAddressable && !string.IsNullOrEmpty(file.Hash))
                    {
                        // Use CAS content
                        await CreateCasLinkAsync(file.Hash, destinationPath, cancellationToken);
                        if (isEssential)
                        {
                            copiedFiles++;
                            totalBytesProcessed += file.Size;
                        }
                        else
                        {
                            symlinkedFiles++;
                            totalBytesProcessed += LinkOverheadBytes;
                        }
                    }
                    else
                    {
                        // Use regular file from base installation
                        var sourcePath = Path.Combine(configuration.BaseInstallationPath, file.RelativePath);

                        if (!ValidateSourceFile(sourcePath, file.RelativePath))
                        {
                            continue;
                        }

                        if (isEssential)
                        {
                            // Copy essential files
                            await FileOperations.CopyFileAsync(sourcePath, destinationPath, cancellationToken);
                            copiedFiles++;
                            totalBytesProcessed += file.Size;

                            // Verify file integrity if hash is provided
                            if (!string.IsNullOrEmpty(file.Hash))
                            {
                                var hashValid = await FileOperations.VerifyFileHashAsync(destinationPath, file.Hash, cancellationToken);
                                if (!hashValid)
                                {
                                    throw new InvalidOperationException($"Hash verification failed for essential file: {file.RelativePath}");
                                }
                            }
                        }
                        else
                        {
                            // Create symlinks for non-essential files
                            await FileOperations.CreateSymlinkAsync(destinationPath, sourcePath, cancellationToken);
                            symlinkedFiles++;
                            totalBytesProcessed += LinkOverheadBytes; // Approximate symlink overhead
                        }
                    }
                }
<<<<<<< HEAD
=======
                catch (Exception ex)
                {
                    var operation = isEssential ? "copy" : "create symlink for";
                    Logger.LogError(
                        ex,
                        "Failed to {Operation} file {RelativePath} to {DestinationPath}",
                        operation,
                        file.RelativePath,
                        destinationPath);
                    throw new InvalidOperationException($"Failed to {operation} file {file.RelativePath}: {ex.Message}", ex);
                }
>>>>>>> 18481d0b

                processedFiles++;
                var currentOperation = isEssential ? "Copying essential file" : "Creating symlink";
                ReportProgress(progress, processedFiles, totalFiles, currentOperation, file.RelativePath);
            }

            UpdateWorkspaceInfo(workspaceInfo, processedFiles, totalBytesProcessed, configuration);
<<<<<<< HEAD
            workspaceInfo.Success = true;

=======
>>>>>>> 18481d0b
            Logger.LogInformation(
                "Hybrid copy-symlink workspace prepared successfully at {WorkspacePath} with {CopiedCount} copied files and {SymlinkedCount} symlinks ({TotalSize} bytes)",
                workspacePath,
                copiedFiles,
                symlinkedFiles,
                totalBytesProcessed);
            return workspaceInfo;
        }
        catch (OperationCanceledException)
        {
            // Let cancellation propagate for tests
            CleanupWorkspaceOnFailure(workspacePath);
            throw;
        }
        catch (Exception ex)
        {
            Logger.LogError(ex, "Failed to prepare hybrid copy-symlink workspace at {WorkspacePath}", workspacePath);
            CleanupWorkspaceOnFailure(workspacePath);
<<<<<<< HEAD
            workspaceInfo.Success = false;
            workspaceInfo.ValidationIssues.Add(new() { Message = ex.Message, Severity = Core.Models.Validation.ValidationSeverity.Error });
            return workspaceInfo;
        }
    }

    /// <summary>
    /// Copies or symlinks CAS content for the given hash and target path based on strategy logic.
    /// </summary>
    /// <param name="hash">CAS hash of the file.</param>
    /// <param name="targetPath">Target path for the file.</param>
    /// <param name="cancellationToken">Cancellation token.</param>
    /// <returns>Task representing the async operation.</returns>
    protected override async Task CreateCasLinkAsync(string hash, string targetPath, CancellationToken cancellationToken)
    {
        if (ShouldCopyFile(targetPath))
        {
            var success = await FileOperations.CopyFromCasAsync(hash, targetPath, cancellationToken);
            if (!success)
            {
                throw new InvalidOperationException($"Failed to copy from CAS for hash {hash} to {targetPath}");
            }
        }
        else
        {
            var success = await FileOperations.LinkFromCasAsync(hash, targetPath, useHardLink: false, cancellationToken);
            if (!success)
            {
                throw new InvalidOperationException($"Failed to create symlink from CAS for hash {hash} to {targetPath}");
            }
        }
    }

    /// <inheritdoc/>
    protected override async Task ProcessLocalFileAsync(ManifestFile file, string targetPath, WorkspaceConfiguration configuration, CancellationToken cancellationToken)
    {
        var sourcePath = Path.Combine(configuration.BaseInstallationPath, file.RelativePath);

        if (!ValidateSourceFile(sourcePath, file.RelativePath))
        {
            return;
        }

        FileOperationsService.EnsureDirectoryExists(targetPath);

        var isEssential = IsEssentialFile(file.RelativePath, file.Size);

        if (isEssential)
        {
            // Copy essential files
            await FileOperations.CopyFileAsync(sourcePath, targetPath, cancellationToken);

            // Verify file integrity if hash is provided
            if (!string.IsNullOrEmpty(file.Hash))
            {
                var hashValid = await FileOperations.VerifyFileHashAsync(targetPath, file.Hash, cancellationToken);
                if (!hashValid)
                {
                    Logger.LogWarning("Hash verification failed for essential file: {RelativePath}", file.RelativePath);
                }
            }
=======
            throw;
>>>>>>> 18481d0b
        }
        else
        {
            // Create symlinks for non-essential files
            await FileOperations.CreateSymlinkAsync(targetPath, sourcePath, cancellationToken);
        }
    }

    /// <summary>
    /// Determines if a file should be copied instead of symlinked.
    /// </summary>
    /// <param name="file">The manifest file to check.</param>
    /// <returns>True if the file should be copied, false if it should be symlinked.</returns>
    private static bool ShouldCopyFile(ManifestFile file)
    {
        return WorkspaceStrategyBase<HybridCopySymlinkStrategy>
            .IsEssentialFile(file.RelativePath, file.Size);
    }

    private bool ShouldCopyFile(string targetPath)
    {
        // Use manifest size if available, otherwise fallback to file size
        long fileSize = 0;
        try
        {
            if (File.Exists(targetPath))
            {
                fileSize = new FileInfo(targetPath).Length;
            }
        }
        catch
        {
            fileSize = 0;
            Logger.LogWarning("Failed to get file size for {TargetPath}, defaulting to 0", targetPath);
        }

        // Use the static IsEssentialFile logic for consistency
        return WorkspaceStrategyBase<HybridCopySymlinkStrategy>.IsEssentialFile(targetPath, fileSize);
    }

    /// <summary>
    /// Copies or symlinks CAS content for the given hash and target path based on strategy logic.
    /// </summary>
    /// <param name="hash">CAS hash of the file.</param>
    /// <param name="targetPath">Target path for the file.</param>
    /// <param name="cancellationToken">Cancellation token.</param>
    /// <returns>Task representing the async operation.</returns>
    protected override async Task CreateCasLinkAsync(string hash, string targetPath, CancellationToken cancellationToken)
    {
        if (ShouldCopyFile(targetPath))
        {
            var success = await FileOperations.CopyFromCasAsync(hash, targetPath, cancellationToken);
            if (!success)
            {
                throw new InvalidOperationException($"Failed to copy from CAS for hash {hash} to {targetPath}");
            }
        }
        else
        {
            var success = await FileOperations.LinkFromCasAsync(hash, targetPath, useHardLink: false, cancellationToken);
            if (!success)
            {
                throw new InvalidOperationException($"Failed to create symlink from CAS for hash {hash} to {targetPath}");
            }
        }
    }

    /// <inheritdoc/>
    protected override async Task ProcessLocalFileAsync(ManifestFile file, string targetPath, WorkspaceConfiguration configuration, CancellationToken cancellationToken)
    {
        var sourcePath = Path.Combine(configuration.BaseInstallationPath, file.RelativePath);

        if (!ValidateSourceFile(sourcePath, file.RelativePath))
        {
            return;
        }

        FileOperationsService.EnsureDirectoryExists(targetPath);

        var isEssential = IsEssentialFile(file.RelativePath, file.Size);

        if (isEssential)
        {
            // Copy essential files
            await FileOperations.CopyFileAsync(sourcePath, targetPath, cancellationToken);

            // Verify file integrity if hash is provided
            if (!string.IsNullOrEmpty(file.Hash))
            {
                var hashValid = await FileOperations.VerifyFileHashAsync(targetPath, file.Hash, cancellationToken);
                if (!hashValid)
                {
                    throw new InvalidOperationException($"Hash verification failed for essential file: {file.RelativePath}");
                }
            }
        }
        else
        {
            // Create symlinks for non-essential files
            await FileOperations.CreateSymlinkAsync(targetPath, sourcePath, cancellationToken);
        }
    }

    private bool ShouldCopyFile(string targetPath)
    {
        // Use manifest size if available, otherwise fallback to file size
        long fileSize = 0;
        try
        {
            if (File.Exists(targetPath))
            {
                fileSize = new FileInfo(targetPath).Length;
            }
        }
        catch
        {
            fileSize = 0;
            Logger.LogWarning("Failed to get file size for {TargetPath}, defaulting to 0", targetPath);
        }

        // Use the static IsEssentialFile logic for consistency
        return WorkspaceStrategyBase<HybridCopySymlinkStrategy>.IsEssentialFile(targetPath, fileSize);
    }
}<|MERGE_RESOLUTION|>--- conflicted
+++ resolved
@@ -18,11 +18,7 @@
 /// <remarks>
 /// HybridCopySymlinkStrategy provides a balance between copying essential files and symlinking large files.
 /// </remarks>
-<<<<<<< HEAD
-public sealed class HybridCopySymlinkStrategy : WorkspaceStrategyBase<HybridCopySymlinkStrategy>
-=======
 public sealed class HybridCopySymlinkStrategy(IFileOperationsService fileOperations, ILogger<HybridCopySymlinkStrategy> logger) : WorkspaceStrategyBase<HybridCopySymlinkStrategy>(fileOperations, logger)
->>>>>>> 18481d0b
 {
     private const long LinkOverheadBytes = 1024L;
 
@@ -57,14 +53,8 @@
     /// <inheritdoc/>
     public override long EstimateDiskUsage(WorkspaceConfiguration configuration)
     {
-<<<<<<< HEAD
-        long totalUsage = 0;
-
-        foreach (var manifest in configuration.Manifests)
-=======
         long estimatedSize = 0;
         foreach (var file in configuration.Manifest.Files)
->>>>>>> 18481d0b
         {
             foreach (var file in manifest.Files)
             {
@@ -106,15 +96,6 @@
 
             // Create workspace directory
             Directory.CreateDirectory(workspacePath);
-<<<<<<< HEAD
-            var totalFiles = configuration.Manifests.SelectMany(m => m.Files).Count();
-            var processedFiles = 0;
-            long totalBytesProcessed = 0;
-            var copiedFiles = 0;
-            var symlinkedFiles = 0;
-
-            Logger.LogDebug("Processing {TotalFiles} files", totalFiles);
-=======
             var totalFiles = configuration.Manifest.Files.Count;
             var processedFiles = 0;
             long totalBytesProcessed = 0;
@@ -130,7 +111,6 @@
                 "Classified {EssentialCount} essential files (will copy) and {NonEssentialCount} non-essential files (will symlink)",
                 essentialCount,
                 nonEssentialCount);
->>>>>>> 18481d0b
             ReportProgress(progress, 0, totalFiles, "Initializing", string.Empty);
 
             // Process each file
@@ -140,11 +120,7 @@
                 var destinationPath = Path.Combine(workspacePath, file.RelativePath);
                 var isEssential = IsEssentialFile(file.RelativePath, file.Size);
 
-<<<<<<< HEAD
-                FileOperationsService.EnsureDirectoryExists(destinationPath);
-
-                // Handle different source types
-                if (file.SourceType == ContentSourceType.ContentAddressable && !string.IsNullOrEmpty(file.Hash))
+                try
                 {
                     // Use CAS content
                     var shouldCopy = ShouldCopyFile(file);
@@ -161,9 +137,6 @@
                     }
                 }
                 else
-=======
-                try
->>>>>>> 18481d0b
                 {
                     // Use regular file from base installation
                     var sourcePath = Path.Combine(configuration.BaseInstallationPath, file.RelativePath);
@@ -225,8 +198,6 @@
                         }
                     }
                 }
-<<<<<<< HEAD
-=======
                 catch (Exception ex)
                 {
                     var operation = isEssential ? "copy" : "create symlink for";
@@ -238,7 +209,6 @@
                         destinationPath);
                     throw new InvalidOperationException($"Failed to {operation} file {file.RelativePath}: {ex.Message}", ex);
                 }
->>>>>>> 18481d0b
 
                 processedFiles++;
                 var currentOperation = isEssential ? "Copying essential file" : "Creating symlink";
@@ -246,11 +216,6 @@
             }
 
             UpdateWorkspaceInfo(workspaceInfo, processedFiles, totalBytesProcessed, configuration);
-<<<<<<< HEAD
-            workspaceInfo.Success = true;
-
-=======
->>>>>>> 18481d0b
             Logger.LogInformation(
                 "Hybrid copy-symlink workspace prepared successfully at {WorkspacePath} with {CopiedCount} copied files and {SymlinkedCount} symlinks ({TotalSize} bytes)",
                 workspacePath,
@@ -269,10 +234,7 @@
         {
             Logger.LogError(ex, "Failed to prepare hybrid copy-symlink workspace at {WorkspacePath}", workspacePath);
             CleanupWorkspaceOnFailure(workspacePath);
-<<<<<<< HEAD
-            workspaceInfo.Success = false;
-            workspaceInfo.ValidationIssues.Add(new() { Message = ex.Message, Severity = Core.Models.Validation.ValidationSeverity.Error });
-            return workspaceInfo;
+            throw;
         }
     }
 
@@ -328,29 +290,15 @@
                 var hashValid = await FileOperations.VerifyFileHashAsync(targetPath, file.Hash, cancellationToken);
                 if (!hashValid)
                 {
-                    Logger.LogWarning("Hash verification failed for essential file: {RelativePath}", file.RelativePath);
-                }
-            }
-=======
-            throw;
->>>>>>> 18481d0b
+                    throw new InvalidOperationException($"Hash verification failed for essential file: {file.RelativePath}");
+                }
+            }
         }
         else
         {
             // Create symlinks for non-essential files
             await FileOperations.CreateSymlinkAsync(targetPath, sourcePath, cancellationToken);
         }
-    }
-
-    /// <summary>
-    /// Determines if a file should be copied instead of symlinked.
-    /// </summary>
-    /// <param name="file">The manifest file to check.</param>
-    /// <returns>True if the file should be copied, false if it should be symlinked.</returns>
-    private static bool ShouldCopyFile(ManifestFile file)
-    {
-        return WorkspaceStrategyBase<HybridCopySymlinkStrategy>
-            .IsEssentialFile(file.RelativePath, file.Size);
     }
 
     private bool ShouldCopyFile(string targetPath)
@@ -373,88 +321,4 @@
         // Use the static IsEssentialFile logic for consistency
         return WorkspaceStrategyBase<HybridCopySymlinkStrategy>.IsEssentialFile(targetPath, fileSize);
     }
-
-    /// <summary>
-    /// Copies or symlinks CAS content for the given hash and target path based on strategy logic.
-    /// </summary>
-    /// <param name="hash">CAS hash of the file.</param>
-    /// <param name="targetPath">Target path for the file.</param>
-    /// <param name="cancellationToken">Cancellation token.</param>
-    /// <returns>Task representing the async operation.</returns>
-    protected override async Task CreateCasLinkAsync(string hash, string targetPath, CancellationToken cancellationToken)
-    {
-        if (ShouldCopyFile(targetPath))
-        {
-            var success = await FileOperations.CopyFromCasAsync(hash, targetPath, cancellationToken);
-            if (!success)
-            {
-                throw new InvalidOperationException($"Failed to copy from CAS for hash {hash} to {targetPath}");
-            }
-        }
-        else
-        {
-            var success = await FileOperations.LinkFromCasAsync(hash, targetPath, useHardLink: false, cancellationToken);
-            if (!success)
-            {
-                throw new InvalidOperationException($"Failed to create symlink from CAS for hash {hash} to {targetPath}");
-            }
-        }
-    }
-
-    /// <inheritdoc/>
-    protected override async Task ProcessLocalFileAsync(ManifestFile file, string targetPath, WorkspaceConfiguration configuration, CancellationToken cancellationToken)
-    {
-        var sourcePath = Path.Combine(configuration.BaseInstallationPath, file.RelativePath);
-
-        if (!ValidateSourceFile(sourcePath, file.RelativePath))
-        {
-            return;
-        }
-
-        FileOperationsService.EnsureDirectoryExists(targetPath);
-
-        var isEssential = IsEssentialFile(file.RelativePath, file.Size);
-
-        if (isEssential)
-        {
-            // Copy essential files
-            await FileOperations.CopyFileAsync(sourcePath, targetPath, cancellationToken);
-
-            // Verify file integrity if hash is provided
-            if (!string.IsNullOrEmpty(file.Hash))
-            {
-                var hashValid = await FileOperations.VerifyFileHashAsync(targetPath, file.Hash, cancellationToken);
-                if (!hashValid)
-                {
-                    throw new InvalidOperationException($"Hash verification failed for essential file: {file.RelativePath}");
-                }
-            }
-        }
-        else
-        {
-            // Create symlinks for non-essential files
-            await FileOperations.CreateSymlinkAsync(targetPath, sourcePath, cancellationToken);
-        }
-    }
-
-    private bool ShouldCopyFile(string targetPath)
-    {
-        // Use manifest size if available, otherwise fallback to file size
-        long fileSize = 0;
-        try
-        {
-            if (File.Exists(targetPath))
-            {
-                fileSize = new FileInfo(targetPath).Length;
-            }
-        }
-        catch
-        {
-            fileSize = 0;
-            Logger.LogWarning("Failed to get file size for {TargetPath}, defaulting to 0", targetPath);
-        }
-
-        // Use the static IsEssentialFile logic for consistency
-        return WorkspaceStrategyBase<HybridCopySymlinkStrategy>.IsEssentialFile(targetPath, fileSize);
-    }
 }