--- conflicted
+++ resolved
@@ -364,13 +364,8 @@
             case ContentSourceType.ContentAddressable:
                 await ProcessCasFileAsync(file, targetPath, cancellationToken);
                 break;
-<<<<<<< HEAD
-            case ContentSourceType.GameInstallation:
-                await ProcessGameInstallationFileAsync(file, targetPath, configuration, cancellationToken);
-=======
             case ContentSourceType.BaseGame:
                 await ProcessBaseGameFileAsync(file, targetPath, configuration, cancellationToken);
->>>>>>> 18481d0b
                 break;
             case ContentSourceType.LocalFile:
                 await ProcessLocalFileAsync(file, targetPath, configuration, cancellationToken);
@@ -433,17 +428,10 @@
     /// <param name="configuration">The workspace configuration.</param>
     /// <param name="cancellationToken">A token to cancel the operation.</param>
     /// <returns>A task representing the asynchronous operation.</returns>
-<<<<<<< HEAD
-    protected virtual Task ProcessGameInstallationFileAsync(ManifestFile file, string targetPath, WorkspaceConfiguration configuration, CancellationToken cancellationToken)
-    {
-        // Default: throw if not implemented
-        throw new NotImplementedException("ProcessGameInstallationFileAsync must be implemented in the strategy if used.");
-=======
     protected virtual Task ProcessBaseGameFileAsync(ManifestFile file, string targetPath, WorkspaceConfiguration configuration, CancellationToken cancellationToken)
     {
         // Default: throw if not implemented
         throw new NotImplementedException("ProcessBaseGameFileAsync must be implemented in the strategy if used.");
->>>>>>> 18481d0b
     }
 
     /// <summary>
