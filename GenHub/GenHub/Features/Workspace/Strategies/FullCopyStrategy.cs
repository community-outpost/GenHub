--- conflicted
+++ resolved
@@ -158,7 +158,6 @@
                                 // Use CAS content
                                 await CreateCasLinkAsync(item.File.Hash, destinationPath, ct);
                             }
-<<<<<<< HEAD
                             else
                             {
                                 // Resolve source path supporting multi-source installations
@@ -192,21 +191,6 @@
                             throw new InvalidOperationException($"Failed to copy file {item.File.RelativePath}: {ex.Message}", ex);
                         }
                     }
-=======
-
-                            await FileOperations.CopyFileAsync(sourcePath, destinationPath, cancellationToken);
-
-                            // Verify file integrity if hash is provided
-                            if (!string.IsNullOrEmpty(file.Hash))
-                            {
-                                var hashValid = await FileOperations.VerifyFileHashAsync(destinationPath, file.Hash, cancellationToken);
-                                if (!hashValid)
-                                {
-                                    Logger.LogWarning("Hash verification failed for file: {RelativePath}", file.RelativePath);
-                                }
-                            }
-                        }
->>>>>>> c0aa3084
 
                     // Only count the file group once for progress reporting
                     Interlocked.Add(ref totalBytesProcessed, orderedFiles.First().File.Size);
