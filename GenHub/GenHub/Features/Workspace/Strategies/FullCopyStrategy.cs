--- conflicted
+++ resolved
@@ -18,14 +18,10 @@
 /// <remarks>
 /// Initializes a new instance of the <see cref="FullCopyStrategy"/> class.
 /// </remarks>
-<<<<<<< HEAD
-public sealed class FullCopyStrategy : WorkspaceStrategyBase<FullCopyStrategy>
-=======
 public sealed class FullCopyStrategy(
     IFileOperationsService fileOperations,
     ILogger<FullCopyStrategy> logger)
     : WorkspaceStrategyBase<FullCopyStrategy>(fileOperations, logger)
->>>>>>> 18481d0b
 {
     /// <summary>
     /// Initializes a new instance of the <see cref="FullCopyStrategy"/> class.
@@ -62,19 +58,11 @@
     /// <returns>The estimated disk usage in bytes, or <see cref="long.MaxValue"/> if overflow occurs.</returns>
     public override long EstimateDiskUsage(WorkspaceConfiguration configuration)
     {
-<<<<<<< HEAD
-        if (configuration?.Manifests == null)
-            return 0;
-
-        long totalSize = 0;
-        foreach (var file in configuration.Manifests.SelectMany(m => m.Files))
-=======
         if (configuration?.Manifest?.Files == null)
             return 0;
 
         long totalSize = 0;
         foreach (var file in configuration.Manifest.Files)
->>>>>>> 18481d0b
         {
             // Prevent negative sizes and overflow
             long safeSize = Math.Max(0, file.Size);
@@ -129,24 +117,12 @@
 
                 var destinationPath = Path.Combine(workspacePath, file.RelativePath);
 
-<<<<<<< HEAD
-                // Ensure the directory (not the full file path) exists
-                var destinationDirectory = Path.GetDirectoryName(destinationPath);
-                if (!string.IsNullOrEmpty(destinationDirectory))
-                {
-                    FileOperationsService.EnsureDirectoryExists(destinationDirectory);
-                }
-
-                // Handle different source types
-                if (file.SourceType == Core.Models.Enums.ContentSourceType.ContentAddressable && !string.IsNullOrEmpty(file.Hash))
+                try
                 {
                     // Use CAS content
                     await CreateCasLinkAsync(file.Hash, destinationPath, cancellationToken);
                 }
                 else
-=======
-                try
->>>>>>> 18481d0b
                 {
                     // Use regular file from base installation
                     var sourcePath = Path.Combine(configuration.BaseInstallationPath, file.RelativePath);
@@ -184,8 +160,6 @@
                             }
                         }
                     }
-<<<<<<< HEAD
-=======
 
                     totalBytesProcessed += file.Size;
                 }
@@ -197,7 +171,6 @@
                         file.RelativePath,
                         destinationPath);
                     throw new InvalidOperationException($"Failed to copy file {file.RelativePath}: {ex.Message}", ex);
->>>>>>> 18481d0b
                 }
 
                 totalBytesProcessed += file.Size;
