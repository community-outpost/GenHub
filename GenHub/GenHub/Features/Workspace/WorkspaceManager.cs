using System;
using System.Collections.Generic;
using System.IO;
using System.Linq;
using System.Text.Json;
using System.Threading;
using System.Threading.Tasks;
using GenHub.Core.Interfaces.Common;
using GenHub.Core.Interfaces.Workspace;
using GenHub.Core.Models.Enums;
using GenHub.Core.Models.Manifest;
using GenHub.Core.Models.Workspace;
using GenHub.Features.Storage.Services;
using Microsoft.Extensions.Logging;

namespace GenHub.Features.Workspace;

/// <summary>
/// Complete workspace management service with persistence and cleanup.
/// </summary>
/// <summary>
/// Manages workspace operations including preparation, retrieval, and cleanup.
/// </summary>
public class WorkspaceManager(
    IEnumerable<IWorkspaceStrategy> strategies,
    IConfigurationProviderService configurationProvider,
<<<<<<< HEAD
    ILogger<WorkspaceManager> logger
=======
    ILogger<WorkspaceManager> logger,
    CasReferenceTracker casReferenceTracker
>>>>>>> 67babdf4
) : IWorkspaceManager
{
    private readonly string _workspaceMetadataPath = Path.Combine(configurationProvider.GetContentStoragePath(), "workspaces.json");

    private readonly IEnumerable<IWorkspaceStrategy> _strategies = strategies;
    private readonly ILogger<WorkspaceManager> _logger = logger;
    private readonly CasReferenceTracker _casReferenceTracker = casReferenceTracker;

    /// <summary>
    /// Prepares a workspace using the specified configuration and strategy.
    /// </summary>
    /// <param name="configuration">The workspace configuration.</param>
    /// <param name="progress">Optional progress reporter.</param>
    /// <param name="cancellationToken">Optional cancellation token.</param>
    /// <returns>The prepared workspace information.</returns>
    public async Task<WorkspaceInfo> PrepareWorkspaceAsync(WorkspaceConfiguration configuration, IProgress<WorkspacePreparationProgress>? progress = null, CancellationToken cancellationToken = default)
    {
        _logger.LogInformation("Preparing workspace for configuration {Id} using strategy {Strategy}", configuration.Id, configuration.Strategy);

        var strategy = _strategies.FirstOrDefault(s => s.CanHandle(configuration)) ?? throw new InvalidOperationException($"No strategy available for workspace configuration {configuration.Id} with strategy {configuration.Strategy}");
        _logger.LogDebug("Using strategy {Strategy} for workspace {Id}", strategy.Name, configuration.Id);

        // Clean up existing workspace if force recreate is requested
        if (configuration.ForceRecreate)
        {
            await CleanupWorkspaceAsync(configuration.Id, cancellationToken);
        }

        var workspaceInfo = await strategy.PrepareAsync(configuration, progress, cancellationToken);

        // Save workspace metadata
        await SaveWorkspaceMetadataAsync(workspaceInfo, cancellationToken);

        // Track CAS references for the workspace
        await TrackWorkspaceCasReferencesAsync(configuration.Id, configuration.Manifest, cancellationToken);

        _logger.LogInformation("Workspace {Id} prepared successfully at {Path}", workspaceInfo.Id, workspaceInfo.WorkspacePath);
        return workspaceInfo;
    }

    /// <summary>
    /// Retrieves all workspaces asynchronously.
    /// </summary>
    /// <param name="cancellationToken">Optional cancellation token.</param>
    /// <returns>A collection of workspace information.</returns>
    public async Task<IEnumerable<WorkspaceInfo>> GetAllWorkspacesAsync(CancellationToken cancellationToken = default)
    {
        _logger.LogDebug("Retrieving all workspaces");

        try
        {
            if (!File.Exists(_workspaceMetadataPath))
            {
                return [];
            }

            var json = await File.ReadAllTextAsync(_workspaceMetadataPath, cancellationToken);
            var workspaces = JsonSerializer.Deserialize<List<WorkspaceInfo>>(json) ?? [];

            // Filter out workspaces that no longer exist
            var validWorkspaces = workspaces.Where(w => Directory.Exists(w.WorkspacePath)).ToList();

            if (validWorkspaces.Count != workspaces.Count)
            {
                await SaveAllWorkspacesAsync(validWorkspaces, cancellationToken);
            }

            return validWorkspaces;
        }
        catch (Exception ex)
        {
            _logger.LogError(ex, "Failed to retrieve workspaces");
            return [];
        }
    }

    /// <summary>
    /// Cleans up the specified workspace asynchronously.
    /// </summary>
    /// <param name="workspaceId">The workspace identifier.</param>
    /// <param name="cancellationToken">Optional cancellation token.</param>
    /// <returns>True if cleanup was successful; otherwise, false.</returns>
    public async Task<bool> CleanupWorkspaceAsync(string workspaceId, CancellationToken cancellationToken = default)
    {
        try
        {
            var workspaces = (await GetAllWorkspacesAsync(cancellationToken)).ToList();
            var workspace = workspaces.FirstOrDefault(w => w.Id == workspaceId);

            if (workspace == null)
            {
                _logger.LogWarning("Workspace {Id} not found for cleanup", workspaceId);
                return false;
            }

            if (FileOperationsService.DeleteDirectoryIfExists(workspace.WorkspacePath))
            {
                _logger.LogInformation("Deleted workspace directory {Path}", workspace.WorkspacePath);
            }

            workspaces.Remove(workspace);
            await SaveAllWorkspacesAsync(workspaces, cancellationToken);

            return true;
        }
        catch (Exception ex)
        {
            _logger.LogError(ex, "Failed to cleanup workspace {Id}", workspaceId);
            return false;
        }
    }

<<<<<<< HEAD
=======
    private async Task TrackWorkspaceCasReferencesAsync(string workspaceId, ContentManifest manifest, CancellationToken cancellationToken)
    {
        var casReferences = manifest.Files
            .Where(f => f.SourceType == ContentSourceType.ContentAddressable && !string.IsNullOrEmpty(f.Hash))
            .Select(f => f.Hash!)
            .ToList();

        if (casReferences.Any())
        {
            await _casReferenceTracker.TrackWorkspaceReferencesAsync(workspaceId, casReferences, cancellationToken);
        }
    }

>>>>>>> 67babdf4
    private async Task SaveAllWorkspacesAsync(IEnumerable<WorkspaceInfo> workspaces, CancellationToken cancellationToken)
    {
        var directory = Path.GetDirectoryName(_workspaceMetadataPath);
        if (!string.IsNullOrEmpty(directory))
        {
            Directory.CreateDirectory(directory);
        }

        var json = JsonSerializer.Serialize(workspaces, new JsonSerializerOptions { WriteIndented = true });
        await File.WriteAllTextAsync(_workspaceMetadataPath, json, cancellationToken);
    }

    private async Task SaveWorkspaceMetadataAsync(WorkspaceInfo workspaceInfo, CancellationToken cancellationToken)
    {
        var workspaces = (await GetAllWorkspacesAsync(cancellationToken)).ToList();
        var existing = workspaces.FirstOrDefault(w => w.Id == workspaceInfo.Id);

        if (existing != null)
        {
            workspaces.Remove(existing);
        }

        workspaces.Add(workspaceInfo);
        await SaveAllWorkspacesAsync(workspaces, cancellationToken);
    }
}<|MERGE_RESOLUTION|>--- conflicted
+++ resolved
@@ -24,12 +24,8 @@
 public class WorkspaceManager(
     IEnumerable<IWorkspaceStrategy> strategies,
     IConfigurationProviderService configurationProvider,
-<<<<<<< HEAD
-    ILogger<WorkspaceManager> logger
-=======
     ILogger<WorkspaceManager> logger,
     CasReferenceTracker casReferenceTracker
->>>>>>> 67babdf4
 ) : IWorkspaceManager
 {
     private readonly string _workspaceMetadataPath = Path.Combine(configurationProvider.GetContentStoragePath(), "workspaces.json");
@@ -142,8 +138,6 @@
         }
     }
 
-<<<<<<< HEAD
-=======
     private async Task TrackWorkspaceCasReferencesAsync(string workspaceId, ContentManifest manifest, CancellationToken cancellationToken)
     {
         var casReferences = manifest.Files
@@ -157,7 +151,6 @@
         }
     }
 
->>>>>>> 67babdf4
     private async Task SaveAllWorkspacesAsync(IEnumerable<WorkspaceInfo> workspaces, CancellationToken cancellationToken)
     {
         var directory = Path.GetDirectoryName(_workspaceMetadataPath);
