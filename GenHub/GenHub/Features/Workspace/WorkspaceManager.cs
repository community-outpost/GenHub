--- conflicted
+++ resolved
@@ -6,17 +6,9 @@
 using System.Threading;
 using System.Threading.Tasks;
 using GenHub.Core.Interfaces.Common;
-<<<<<<< HEAD
-using GenHub.Core.Interfaces.Storage;
 using GenHub.Core.Interfaces.Workspace;
 using GenHub.Core.Models.Enums;
 using GenHub.Core.Models.Manifest;
-using GenHub.Core.Models.Results;
-=======
-using GenHub.Core.Interfaces.Workspace;
-using GenHub.Core.Models.Enums;
-using GenHub.Core.Models.Manifest;
->>>>>>> 18481d0b
 using GenHub.Core.Models.Workspace;
 using GenHub.Features.Storage.Services;
 using Microsoft.Extensions.Logging;
@@ -24,41 +16,6 @@
 namespace GenHub.Features.Workspace;
 
 /// <summary>
-<<<<<<< HEAD
-/// Manages workspace operations including preparation, retrieval, and cleanup.
-/// </summary>
-public class WorkspaceManager : IWorkspaceManager
-{
-    private readonly IWorkspaceStrategy[] _strategies;
-    private readonly IConfigurationProviderService _configProvider;
-    private readonly ILogger<WorkspaceManager> _logger;
-    private readonly ICasService _casService;
-    private readonly CasReferenceTracker _casReferenceTracker;
-    private readonly string _workspaceMetadataPath;
-
-    /// <summary>
-    /// Initializes a new instance of the <see cref="WorkspaceManager"/> class.
-    /// </summary>
-    /// <param name="strategies">Available workspace strategies.</param>
-    /// <param name="configProvider">Configuration provider service.</param>
-    /// <param name="logger">Logger instance.</param>
-    /// <param name="casService">Content addressable storage service.</param>
-    /// <param name="casReferenceTracker">CAS reference tracker for workspace references.</param>
-    public WorkspaceManager(
-        IEnumerable<IWorkspaceStrategy> strategies,
-        IConfigurationProviderService configProvider,
-        ILogger<WorkspaceManager> logger,
-        ICasService casService,
-        CasReferenceTracker casReferenceTracker)
-    {
-        _strategies = strategies.ToArray();
-        _configProvider = configProvider;
-        _logger = logger;
-        _casService = casService;
-        _casReferenceTracker = casReferenceTracker;
-        _workspaceMetadataPath = Path.Combine(configProvider.GetContentStoragePath(), "workspaces.json");
-    }
-=======
 /// Complete workspace management service with persistence and cleanup.
 /// Manages workspace operations including preparation, retrieval, and cleanup.
 /// </summary>
@@ -74,7 +31,6 @@
     private readonly IEnumerable<IWorkspaceStrategy> _strategies = strategies;
     private readonly ILogger<WorkspaceManager> _logger = logger;
     private readonly CasReferenceTracker _casReferenceTracker = casReferenceTracker;
->>>>>>> 18481d0b
 
     /// <summary>
     /// Prepares a workspace using the specified configuration and strategy.
@@ -109,11 +65,7 @@
         await SaveWorkspaceMetadataAsync(workspaceInfo, cancellationToken);
 
         // Track CAS references for the workspace
-<<<<<<< HEAD
-        await TrackWorkspaceCasReferencesAsync(configuration.Id, configuration.Manifests, cancellationToken);
-=======
         await TrackWorkspaceCasReferencesAsync(configuration.Id, configuration.Manifest, cancellationToken);
->>>>>>> 18481d0b
 
         _logger.LogInformation("Workspace {Id} prepared successfully at {Path}", workspaceInfo.Id, workspaceInfo.WorkspacePath);
         return OperationResult<WorkspaceInfo>.CreateSuccess(workspaceInfo);
@@ -197,20 +149,6 @@
         }
     }
 
-    private async Task TrackWorkspaceCasReferencesAsync(string workspaceId, IEnumerable<ContentManifest> manifests, CancellationToken cancellationToken)
-    {
-        var casReferences = manifests.SelectMany(m => m.Files)
-            .Where(f => f.SourceType == ContentSourceType.ContentAddressable && !string.IsNullOrEmpty(f.Hash))
-            .Select(f => f.Hash!)
-            .Distinct()
-            .ToList();
-
-        if (casReferences.Any())
-        {
-            await _casReferenceTracker.TrackWorkspaceReferencesAsync(workspaceId, casReferences, cancellationToken);
-        }
-    }
-
     private async Task SaveAllWorkspacesAsync(IEnumerable<WorkspaceInfo> workspaces, CancellationToken cancellationToken)
     {
         var directory = Path.GetDirectoryName(_workspaceMetadataPath);
