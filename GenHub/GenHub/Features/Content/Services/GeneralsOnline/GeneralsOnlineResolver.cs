using GenHub.Core.Constants;
using GenHub.Core.Interfaces.Content;
using GenHub.Core.Interfaces.Providers;
using GenHub.Core.Models.Enums;
using GenHub.Core.Models.GeneralsOnline;
using GenHub.Core.Models.Manifest;
using GenHub.Core.Models.Results;
using Microsoft.Extensions.Logging;
using System;
using System.Collections.Generic;
using System.IO;
using System.Threading;
using System.Threading.Tasks;

namespace GenHub.Features.Content.Services.GeneralsOnline;

/// <summary>
/// Resolves Generals Online search results into ContentManifests with download URLs.
/// Creates the initial manifest structure; post-extraction processing is handled by the factory.
/// </summary>
<<<<<<< HEAD
public class GeneralsOnlineResolver(
    IProviderDefinitionLoader providerLoader,
    ILogger<GeneralsOnlineResolver> logger) : IContentResolver
=======
public class GeneralsOnlineResolver(ILogger<GeneralsOnlineResolver> logger) : IContentResolver
>>>>>>> 2425513b
{
    /// <inheritdoc />
    public string ResolverId => GeneralsOnlineConstants.ResolverId;

    /// <summary>
    /// Resolves a Generals Online search result into a content manifest.
    /// Creates the 30Hz variant manifest with download URL; deliverer will handle download.
    /// </summary>
    /// <param name="searchResult">The search result to resolve.</param>
    /// <param name="cancellationToken">Cancellation token.</param>
    /// <returns>Operation result containing the resolved manifest.</returns>
    public Task<OperationResult<ContentManifest>> ResolveAsync(
        ContentSearchResult searchResult,
        CancellationToken cancellationToken = default)
    {
        logger.LogInformation("Resolving Generals Online manifest for: {Version}", searchResult.Version);

        try
        {
            var release = searchResult.GetData<GeneralsOnlineRelease>();
            if (release == null)
            {
                return Task.FromResult(OperationResult<ContentManifest>.CreateFailure(
                    "Release information not found in search result"));
            }

<<<<<<< HEAD
            // Create the primary manifest (30Hz variant) directly
            var primaryManifest = CreateVariantManifest(
                release,
                GameClientConstants.GeneralsOnline30HzExecutable,
                GeneralsOnlineConstants.Variant30HzSuffix,
                GameClientConstants.GeneralsOnline30HzDisplayName);
=======
            var manifests = GeneralsOnlineManifestFactory.CreateManifests(release);
            var primaryManifest = manifests.FirstOrDefault();
>>>>>>> 2425513b

            logger.LogInformation(
                "Successfully resolved Generals Online manifest ({Variant}) with download URL: {Url}",
                primaryManifest.Name,
                release.PortableUrl);

            return Task.FromResult(OperationResult<ContentManifest>.CreateSuccess(primaryManifest));
        }
        catch (Exception ex)
        {
            logger.LogError(ex, "Failed to resolve Generals Online manifest");
            return Task.FromResult(OperationResult<ContentManifest>.CreateFailure(
                $"Resolution failed: {ex.Message}"));
        }
    }

    /// <summary>
    /// Parses a Generals Online version string to extract a numeric user version for manifest IDs.
    /// Converts versions like "111825_QFE2" (Nov 18, 2025) to a numeric value like 1118252.
    /// NOTE: Format is dictated by Generals Online CDN API (MMDDYY_QFE#), not our choice.
    /// This method converts it to a sortable numeric format.
    /// </summary>
    /// <param name="version">The version string (e.g., "111825_QFE2").</param>
    /// <returns>A numeric version suitable for manifest IDs.</returns>
    private static int ParseVersionForManifestId(string version)
    {
        try
        {
            var parts = version.Split(new[] { GeneralsOnlineConstants.QfeSeparator }, StringSplitOptions.RemoveEmptyEntries);
            if (parts.Length != 2)
            {
                return 0;
            }

            var datePart = parts[0]; // "101525"
            var qfePart = parts[1].Replace("QFE", string.Empty, StringComparison.OrdinalIgnoreCase);

            if (!int.TryParse(datePart, out var dateValue) || !int.TryParse(qfePart, out var qfeValue))
            {
                return 0;
            }

            // Combine: 101525 * 10 + 5 = 1015255
            return (dateValue * 10) + qfeValue;
        }
        catch
        {
            return 0;
        }
    }

    /// <summary>
    /// Creates a content manifest for a specific Generals Online variant.
    /// This creates an INITIAL manifest with download URLs - file hashes are added later by the Factory.
    /// </summary>
    /// <param name="release">The Generals Online release information.</param>
    /// <param name="executableName">The executable filename for this variant.</param>
    /// <param name="variantSuffix">The suffix for the manifest ID (e.g., "30hz").</param>
    /// <param name="displayName">The display name for this variant (e.g., "GeneralsOnline 30Hz").</param>
    /// <returns>A content manifest for the specified variant.</returns>
    private ContentManifest CreateVariantManifest(
        GeneralsOnlineRelease release,
        string executableName,
        string variantSuffix,
        string displayName)
    {
        // Parse version to extract numeric version (remove dots and QFE markers)
        var userVersion = ParseVersionForManifestId(release.Version);

        // Content name for GeneralsOnline (publisher is "generalsonline", content is the variant)
        // This will create IDs like: 1.1015255.generalsonline.gameclient.30hz
        var contentName = variantSuffix;

        var manifestId = ManifestId.Create(ManifestIdGenerator.GeneratePublisherContentId(
            PublisherTypeConstants.GeneralsOnline,
            ContentType.GameClient,
            contentName,
            userVersion));

        // Get URLs from provider definition
        var provider = providerLoader.GetProvider(PublisherTypeConstants.GeneralsOnline);
        var websiteUrl = provider?.Endpoints.WebsiteUrl ?? string.Empty;
        var supportUrl = provider?.Endpoints.SupportUrl ?? string.Empty;
        var downloadPageUrl = provider?.Endpoints.GetEndpoint("downloadPageUrl") ?? string.Empty;
        var iconUrl = provider?.Endpoints.GetEndpoint("iconUrl") ?? string.Empty;

        return new ContentManifest
        {
            Id = manifestId,
            Name = displayName,
            Version = release.Version,
            ContentType = ContentType.GameClient,
            TargetGame = GameType.ZeroHour,
            Publisher = new PublisherInfo
            {
                Name = GeneralsOnlineConstants.PublisherName,
                PublisherType = PublisherTypeConstants.GeneralsOnline,
                Website = websiteUrl,
                SupportUrl = supportUrl,
                ContentIndexUrl = downloadPageUrl,
                UpdateCheckIntervalHours = GeneralsOnlineConstants.UpdateCheckIntervalHours,
            },
            Metadata = new ContentMetadata
            {
                Description = GeneralsOnlineConstants.ShortDescription,
                ReleaseDate = release.ReleaseDate,
                IconUrl = iconUrl,
                Tags = new List<string>(GeneralsOnlineConstants.Tags),
                ChangelogUrl = release.Changelog,
            },
            Files = new List<ManifestFile>
            {
                new ManifestFile
                {
                    RelativePath = Path.GetFileName(release.PortableUrl),
                    DownloadUrl = release.PortableUrl,
                    Size = release.PortableSize ?? 0, // Use 0 when size is unknown
                    SourceType = ContentSourceType.RemoteDownload,
                    Hash = string.Empty, // Hash will be computed after extraction by Factory
                },
            },
            Dependencies = variantSuffix == GeneralsOnlineConstants.Variant60HzSuffix
                ? GeneralsOnlineDependencyBuilder.GetDependenciesFor60Hz(userVersion)
                : GeneralsOnlineDependencyBuilder.GetDependenciesFor30Hz(userVersion),
        };
    }
}<|MERGE_RESOLUTION|>--- conflicted
+++ resolved
@@ -9,6 +9,7 @@
 using System;
 using System.Collections.Generic;
 using System.IO;
+using System.Linq;
 using System.Threading;
 using System.Threading.Tasks;
 
@@ -18,13 +19,9 @@
 /// Resolves Generals Online search results into ContentManifests with download URLs.
 /// Creates the initial manifest structure; post-extraction processing is handled by the factory.
 /// </summary>
-<<<<<<< HEAD
 public class GeneralsOnlineResolver(
-    IProviderDefinitionLoader providerLoader,
-    ILogger<GeneralsOnlineResolver> logger) : IContentResolver
-=======
-public class GeneralsOnlineResolver(ILogger<GeneralsOnlineResolver> logger) : IContentResolver
->>>>>>> 2425513b
+    ILogger<GeneralsOnlineResolver> logger,
+    IProviderDefinitionLoader providerLoader) : IContentResolver
 {
     /// <inheritdoc />
     public string ResolverId => GeneralsOnlineConstants.ResolverId;
@@ -44,24 +41,20 @@
 
         try
         {
-            var release = searchResult.GetData<GeneralsOnlineRelease>();
+            var release = searchResult.GetData<GenHub.Core.Models.GeneralsOnline.GeneralsOnlineReleaseModel>();
             if (release == null)
             {
                 return Task.FromResult(OperationResult<ContentManifest>.CreateFailure(
                     "Release information not found in search result"));
             }
 
-<<<<<<< HEAD
-            // Create the primary manifest (30Hz variant) directly
-            var primaryManifest = CreateVariantManifest(
-                release,
-                GameClientConstants.GeneralsOnline30HzExecutable,
-                GeneralsOnlineConstants.Variant30HzSuffix,
-                GameClientConstants.GeneralsOnline30HzDisplayName);
-=======
             var manifests = GeneralsOnlineManifestFactory.CreateManifests(release);
             var primaryManifest = manifests.FirstOrDefault();
->>>>>>> 2425513b
+            if (primaryManifest == null)
+            {
+                return Task.FromResult(OperationResult<ContentManifest>.CreateFailure(
+                    "Factory created no manifests from release"));
+            }
 
             logger.LogInformation(
                 "Successfully resolved Generals Online manifest ({Variant}) with download URL: {Url}",
@@ -90,7 +83,7 @@
     {
         try
         {
-            var parts = version.Split(new[] { GeneralsOnlineConstants.QfeSeparator }, StringSplitOptions.RemoveEmptyEntries);
+            var parts = version.Split([GeneralsOnlineConstants.QfeSeparator], StringSplitOptions.RemoveEmptyEntries);
             if (parts.Length != 2)
             {
                 return 0;
@@ -118,13 +111,11 @@
     /// This creates an INITIAL manifest with download URLs - file hashes are added later by the Factory.
     /// </summary>
     /// <param name="release">The Generals Online release information.</param>
-    /// <param name="executableName">The executable filename for this variant.</param>
     /// <param name="variantSuffix">The suffix for the manifest ID (e.g., "30hz").</param>
     /// <param name="displayName">The display name for this variant (e.g., "GeneralsOnline 30Hz").</param>
     /// <returns>A content manifest for the specified variant.</returns>
     private ContentManifest CreateVariantManifest(
-        GeneralsOnlineRelease release,
-        string executableName,
+        GenHub.Core.Models.GeneralsOnline.GeneralsOnlineReleaseModel release,
         string variantSuffix,
         string displayName)
     {
@@ -169,12 +160,12 @@
                 Description = GeneralsOnlineConstants.ShortDescription,
                 ReleaseDate = release.ReleaseDate,
                 IconUrl = iconUrl,
-                Tags = new List<string>(GeneralsOnlineConstants.Tags),
+                Tags = [.. GeneralsOnlineConstants.Tags],
                 ChangelogUrl = release.Changelog,
             },
-            Files = new List<ManifestFile>
-            {
-                new ManifestFile
+            Files =
+            [
+                new()
                 {
                     RelativePath = Path.GetFileName(release.PortableUrl),
                     DownloadUrl = release.PortableUrl,
@@ -182,7 +173,7 @@
                     SourceType = ContentSourceType.RemoteDownload,
                     Hash = string.Empty, // Hash will be computed after extraction by Factory
                 },
-            },
+            ],
             Dependencies = variantSuffix == GeneralsOnlineConstants.Variant60HzSuffix
                 ? GeneralsOnlineDependencyBuilder.GetDependenciesFor60Hz(userVersion)
                 : GeneralsOnlineDependencyBuilder.GetDependenciesFor30Hz(userVersion),
