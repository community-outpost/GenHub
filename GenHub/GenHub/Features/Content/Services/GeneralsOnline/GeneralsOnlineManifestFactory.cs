--- conflicted
+++ resolved
@@ -21,46 +21,8 @@
 /// from the extracted archive content.
 /// </summary>
 public class GeneralsOnlineManifestFactory(
-    ILogger<GeneralsOnlineManifestFactory> logger,
-    IProviderDefinitionLoader providerLoader) : IPublisherManifestFactory
+    ILogger<GeneralsOnlineManifestFactory> logger) : IPublisherManifestFactory
 {
-<<<<<<< HEAD
-    /// <inheritdoc />
-    public string PublisherId => PublisherTypeConstants.GeneralsOnline;
-
-    /// <inheritdoc />
-    public bool CanHandle(ContentManifest manifest)
-    {
-        var publisherMatches = manifest.Publisher?.PublisherType?.Equals(PublisherTypeConstants.GeneralsOnline, StringComparison.OrdinalIgnoreCase) == true;
-        var isGameClient = manifest.ContentType == ContentType.GameClient;
-        var isMapPack = manifest.ContentType == ContentType.MapPack;
-        return publisherMatches && (isGameClient || isMapPack);
-    }
-
-    /// <inheritdoc />
-    public async Task<List<ContentManifest>> CreateManifestsFromExtractedContentAsync(
-        ContentManifest originalManifest,
-        string extractedDirectory,
-        CancellationToken cancellationToken = default)
-    {
-        logger.LogInformation("Creating GeneralsOnline manifests from extracted content in: {Directory}", extractedDirectory);
-
-        // Create all variant manifests (30Hz, 60Hz, and QuickMatch MapPack) from extracted files
-        var manifests = CreateVariantManifestsFromOriginal(originalManifest);
-
-        // Update manifests with extracted files (compute hashes, set file entries)
-        return await UpdateManifestsWithExtractedFiles(manifests, extractedDirectory, cancellationToken);
-    }
-
-    /// <inheritdoc />
-    public string GetManifestDirectory(ContentManifest manifest, string extractedDirectory)
-    {
-        // GeneralsOnline uses the root extracted directory for all variants
-        return extractedDirectory;
-    }
-
-    /// <summary>
-=======
     /// <summary>
     /// Creates three content manifests from a GeneralsOnline release:
     /// - 30Hz game client variant
@@ -68,9 +30,9 @@
     /// - QuickMatch MapPack (required for multiplayer)
     /// This creates the initial manifests with download URLs.
     /// </summary>
-    /// <param name="release">The GeneralsOnlineRelease to create the manifests from.</param>
+    /// <param name="release">The GeneralsOnlineReleaseModel to create the manifests from.</param>
     /// <returns>A list containing three ContentManifest instances.</returns>
-    public static List<ContentManifest> CreateManifests(GeneralsOnlineRelease release)
+    public static List<ContentManifest> CreateManifests(GeneralsOnlineReleaseModel release)
     {
         List<ContentManifest> manifests = [];
 
@@ -87,7 +49,6 @@
     }
 
     /// <summary>
->>>>>>> 2425513b
     /// Parses a Generals Online version string to extract a numeric user version for manifest IDs.
     /// Converts versions like "111825_QFE2" (Nov 18, 2025) to a numeric value like 1118252.
     /// Also supports simple versions like "122025" -> 1220250 (default assignment of 0 for QFE).
@@ -98,15 +59,10 @@
     {
         try
         {
-<<<<<<< HEAD
-            var parts = version.Split(GeneralsOnlineConstants.QfeSeparator, StringSplitOptions.RemoveEmptyEntries);
-            if (parts.Length != 2)
-=======
             // Case 1: Version with QFE (e.g., "111825_QFE2")
             if (version.Contains(GeneralsOnlineConstants.QfeSeparator))
->>>>>>> 2425513b
-            {
-                var parts = version.Split(new[] { GeneralsOnlineConstants.QfeSeparator }, StringSplitOptions.RemoveEmptyEntries);
+            {
+                var parts = version.Split([GeneralsOnlineConstants.QfeSeparator], StringSplitOptions.RemoveEmptyEntries);
                 if (parts.Length == 2)
                 {
                     var datePart = parts[0];
@@ -166,126 +122,12 @@
     }
 
     /// <summary>
-<<<<<<< HEAD
-    /// Creates all variant manifests (30Hz, 60Hz, MapPack) from the original manifest.
-    /// This is called AFTER extraction - we use the original manifest's metadata to create variants.
-    /// </summary>
-    /// <param name="originalManifest">The manifest from the Resolver (contains version, publisher info, etc.).</param>
-    /// <returns>List of variant manifests ready for file hash population.</returns>
-    private List<ContentManifest> CreateVariantManifestsFromOriginal(ContentManifest originalManifest)
-    {
-        List<ContentManifest> manifests = [];
-        var version = originalManifest.Version ?? "unknown";
-        var userVersion = ParseVersionForManifestId(version);
-
-        // Get URLs from provider definition
-        var provider = providerLoader.GetProvider(PublisherTypeConstants.GeneralsOnline);
-        var websiteUrl = provider?.Endpoints.WebsiteUrl ?? string.Empty;
-        var supportUrl = provider?.Endpoints.SupportUrl ?? string.Empty;
-        var downloadPageUrl = provider?.Endpoints.GetEndpoint("downloadPageUrl") ?? string.Empty;
-        var iconUrl = provider?.Endpoints.GetEndpoint("iconUrl") ?? string.Empty;
-
-        // Create publisher info once (shared by all variants)
-        var publisherInfo = new PublisherInfo
-        {
-            Name = GeneralsOnlineConstants.PublisherName,
-            PublisherType = PublisherTypeConstants.GeneralsOnline,
-            Website = websiteUrl,
-            SupportUrl = supportUrl,
-            ContentIndexUrl = downloadPageUrl,
-            UpdateCheckIntervalHours = GeneralsOnlineConstants.UpdateCheckIntervalHours,
-        };
-
-        // Create metadata template
-        var releaseDate = originalManifest.Metadata?.ReleaseDate ?? DateTime.Now;
-        var changelogUrl = originalManifest.Metadata?.ChangelogUrl;
-
-        // Create 30Hz variant
-        manifests.Add(new ContentManifest
-        {
-            Id = ManifestId.Create(ManifestIdGenerator.GeneratePublisherContentId(
-                PublisherTypeConstants.GeneralsOnline,
-                ContentType.GameClient,
-                GeneralsOnlineConstants.Variant30HzSuffix,
-                userVersion)),
-            Name = GameClientConstants.GeneralsOnline30HzDisplayName,
-            Version = version,
-            ContentType = ContentType.GameClient,
-            TargetGame = GameType.ZeroHour,
-            Publisher = publisherInfo,
-            Metadata = new ContentMetadata
-            {
-                Description = GeneralsOnlineConstants.ShortDescription,
-                ReleaseDate = releaseDate,
-                IconUrl = iconUrl,
-                Tags = [.. GeneralsOnlineConstants.Tags],
-                ChangelogUrl = changelogUrl,
-            },
-            Files = [],
-            Dependencies = GeneralsOnlineDependencyBuilder.GetDependenciesFor30Hz(userVersion),
-        });
-
-        // Create 60Hz variant
-        manifests.Add(new ContentManifest
-        {
-            Id = ManifestId.Create(ManifestIdGenerator.GeneratePublisherContentId(
-                PublisherTypeConstants.GeneralsOnline,
-                ContentType.GameClient,
-                GeneralsOnlineConstants.Variant60HzSuffix,
-                userVersion)),
-            Name = GameClientConstants.GeneralsOnline60HzDisplayName,
-            Version = version,
-            ContentType = ContentType.GameClient,
-            TargetGame = GameType.ZeroHour,
-            Publisher = publisherInfo,
-            Metadata = new ContentMetadata
-            {
-                Description = GeneralsOnlineConstants.ShortDescription,
-                ReleaseDate = releaseDate,
-                IconUrl = iconUrl,
-                Tags = [.. GeneralsOnlineConstants.Tags],
-                ChangelogUrl = changelogUrl,
-            },
-            Files = [],
-            Dependencies = GeneralsOnlineDependencyBuilder.GetDependenciesFor60Hz(userVersion),
-        });
-
-        // Create QuickMatch MapPack
-        manifests.Add(new ContentManifest
-        {
-            Id = ManifestId.Create(ManifestIdGenerator.GeneratePublisherContentId(
-                PublisherTypeConstants.GeneralsOnline,
-                ContentType.MapPack,
-                GeneralsOnlineConstants.QuickMatchMapPackSuffix,
-                userVersion)),
-            Name = GeneralsOnlineConstants.QuickMatchMapPackDisplayName,
-            Version = version,
-            ContentType = ContentType.MapPack,
-            TargetGame = GameType.ZeroHour,
-            Publisher = publisherInfo,
-            Metadata = new ContentMetadata
-            {
-                Description = GeneralsOnlineConstants.QuickMatchMapPackDescription,
-                ReleaseDate = releaseDate,
-                IconUrl = iconUrl,
-                Tags = ["maps", "multiplayer", "quickmatch", "competitive"],
-                ChangelogUrl = changelogUrl,
-            },
-            Files = [],
-            Dependencies =
-            [
-                GeneralsOnlineDependencyBuilder.CreateZeroHourDependencyForGeneralsOnline(),
-            ],
-        });
-
-        return manifests;
-=======
     /// Creates a content manifest for the QuickMatch MapPack.
     /// This manifest contains all maps required for GeneralsOnline QuickMatch multiplayer.
     /// </summary>
     /// <param name="release">The Generals Online release information.</param>
     /// <returns>A content manifest for the QuickMatch MapPack.</returns>
-    private static ContentManifest CreateQuickMatchMapPackManifest(GeneralsOnlineRelease release)
+    private static ContentManifest CreateQuickMatchMapPackManifest(GeneralsOnlineReleaseModel release)
     {
         var userVersion = ParseVersionForManifestId(release.Version);
 
@@ -336,7 +178,7 @@
     /// <param name="displayName">The display name for this variant (e.g., "GeneralsOnline 30Hz").</param>
     /// <returns>A content manifest for the specified variant.</returns>
     private static ContentManifest CreateVariantManifest(
-        GeneralsOnlineRelease release,
+        GeneralsOnlineReleaseModel release,
         string variantSuffix,
         string displayName)
     {
@@ -413,8 +255,15 @@
     {
         logger.LogInformation("Creating GeneralsOnline manifests from extracted content in: {Directory}", extractedDirectory);
 
-        // Create release info from original manifest
-        var release = CreateReleaseFromManifest(originalManifest);
+        // Create a GeneralsOnlineRelease from the original manifest
+        var release = new GenHub.Core.Models.GeneralsOnline.GeneralsOnlineReleaseModel
+        {
+            Version = originalManifest.Version ?? "unknown",
+            ReleaseDate = originalManifest.Metadata?.ReleaseDate ?? DateTime.Now,
+            Changelog = originalManifest.Metadata?.ChangelogUrl,
+            PortableUrl = originalManifest.Files.FirstOrDefault()?.DownloadUrl ?? string.Empty,
+            PortableSize = originalManifest.Files.FirstOrDefault()?.Size,
+        };
 
         // Create all manifests (30Hz, 60Hz, and QuickMatch MapPack)
         var manifests = CreateManifests(release);
@@ -428,7 +277,6 @@
     {
         // GeneralsOnline uses the root extracted directory for all variants
         return extractedDirectory;
->>>>>>> 2425513b
     }
 
     /// <summary>
