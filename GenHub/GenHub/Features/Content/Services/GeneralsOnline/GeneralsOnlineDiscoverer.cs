--- conflicted
+++ resolved
@@ -1,9 +1,6 @@
 using GenHub.Core.Constants;
 using GenHub.Core.Interfaces.Content;
-<<<<<<< HEAD
 using GenHub.Core.Interfaces.Providers;
-=======
->>>>>>> 2425513b
 using GenHub.Core.Models.Content;
 using GenHub.Core.Models.Enums;
 using GenHub.Core.Models.Providers;
@@ -22,32 +19,12 @@
 /// Discovers Generals Online releases by querying the CDN API.
 /// Fetches catalog data and delegates parsing to <see cref="GeneralsOnlineJsonCatalogParser"/>.
 /// </summary>
-public class GeneralsOnlineDiscoverer : IContentDiscoverer
+public class GeneralsOnlineDiscoverer(
+    ILogger<GeneralsOnlineDiscoverer> logger,
+    IProviderDefinitionLoader providerLoader,
+    ICatalogParserFactory catalogParserFactory,
+    IHttpClientFactory httpClientFactory) : IContentDiscoverer
 {
-    private readonly ILogger<GeneralsOnlineDiscoverer> _logger;
-    private readonly IProviderDefinitionLoader _providerLoader;
-    private readonly ICatalogParserFactory _catalogParserFactory;
-    private readonly IHttpClientFactory _httpClientFactory;
-
-    /// <summary>
-    /// Initializes a new instance of the <see cref="GeneralsOnlineDiscoverer"/> class.
-    /// </summary>
-    /// <param name="logger">The logger for diagnostic information.</param>
-    /// <param name="providerLoader">Provider definition loader.</param>
-    /// <param name="catalogParserFactory">Factory for getting catalog parsers.</param>
-    /// <param name="httpClientFactory">HTTP client factory for fetching catalog data.</param>
-    public GeneralsOnlineDiscoverer(
-        ILogger<GeneralsOnlineDiscoverer> logger,
-        IProviderDefinitionLoader providerLoader,
-        ICatalogParserFactory catalogParserFactory,
-        IHttpClientFactory httpClientFactory)
-    {
-        _logger = logger;
-        _providerLoader = providerLoader;
-        _catalogParserFactory = catalogParserFactory;
-        _httpClientFactory = httpClientFactory;
-    }
-
     /// <inheritdoc />
     public string SourceName => GeneralsOnlineConstants.PublisherType;
 
@@ -57,18 +34,10 @@
     /// <inheritdoc />
     public bool IsEnabled => true;
 
-    /// <inheritdoc />
+    /// <inheritdoc/>
     public ContentSourceCapabilities Capabilities =>
         ContentSourceCapabilities.RequiresDiscovery |
         ContentSourceCapabilities.SupportsPackageAcquisition;
-
-    /// <summary>
-    /// Disposes resources used by the discoverer.
-    /// </summary>
-    public void Dispose()
-    {
-        // No resources to dispose
-    }
 
     /// <summary>
     /// Discovers Generals Online releases from CDN API using provider definition.
@@ -91,18 +60,18 @@
     {
         try
         {
-            _logger.LogInformation("Discovering Generals Online releases");
+            logger.LogInformation("Discovering Generals Online releases");
 
             // Get provider definition if not provided
-            provider ??= _providerLoader.GetProvider(GeneralsOnlineConstants.PublisherType);
+            provider ??= providerLoader.GetProvider(GeneralsOnlineConstants.PublisherType);
             if (provider == null)
             {
-                _logger.LogError("Provider definition not found for {ProviderId}", GeneralsOnlineConstants.PublisherType);
+                logger.LogError("Provider definition not found for {ProviderId}", GeneralsOnlineConstants.PublisherType);
                 return OperationResult<IEnumerable<ContentSearchResult>>.CreateFailure(
                     $"Provider definition '{GeneralsOnlineConstants.PublisherType}' not found. Ensure generalsonline.provider.json exists.");
             }
 
-            _logger.LogInformation(
+            logger.LogInformation(
                 "Using provider configuration - CatalogUrl: {CatalogUrl}, CatalogFormat: {Format}",
                 provider.Endpoints.CatalogUrl,
                 provider.CatalogFormat);
@@ -116,10 +85,10 @@
             }
 
             // Step 2: Get the catalog parser for this provider's format
-            var parser = _catalogParserFactory.GetParser(provider.CatalogFormat);
+            var parser = catalogParserFactory.GetParser(provider.CatalogFormat);
             if (parser == null)
             {
-                _logger.LogError("No parser found for catalog format '{Format}'", provider.CatalogFormat);
+                logger.LogError("No parser found for catalog format '{Format}'", provider.CatalogFormat);
                 return OperationResult<IEnumerable<ContentSearchResult>>.CreateFailure(
                     $"No catalog parser registered for format '{provider.CatalogFormat}'");
             }
@@ -145,7 +114,7 @@
         }
         catch (Exception ex)
         {
-            _logger.LogError(ex, "Failed to discover Generals Online releases");
+            logger.LogError(ex, "Failed to discover Generals Online releases");
             return OperationResult<IEnumerable<ContentSearchResult>>.CreateFailure(
                 $"Discovery failed: {ex.Message}");
         }
@@ -155,24 +124,14 @@
     /// Fetches catalog data from Generals Online CDN.
     /// Tries manifest.json first, falls back to latest.txt.
     /// </summary>
-<<<<<<< HEAD
-    /// <param name="provider">The provider configuration.</param>
-    /// <param name="cancellationToken">Cancellation token.</param>
-    /// <returns>
-    /// JSON string containing catalog data, or null if CDN is unreachable.
-    /// Format: JSON object with "source" field indicating which endpoint responded.
-    /// </returns>
+    /// <returns>The catalog content as a string, or null if fetch failed.</returns>
     private async Task<string?> FetchCatalogDataAsync(
         ProviderDefinition provider,
-=======
-    /// <returns>Tuple of (cdnAvailable, release). cdnAvailable is false if CDN is unreachable, release is null if none found.</returns>
-    private async Task<(bool CdnAvailable, GeneralsOnlineRelease? Release)> TryGetReleaseFromApiAsync(
->>>>>>> 2425513b
         CancellationToken cancellationToken)
     {
         try
         {
-            using var httpClient = _httpClientFactory.CreateClient(GeneralsOnlineConstants.PublisherType);
+            using var httpClient = httpClientFactory.CreateClient(GeneralsOnlineConstants.PublisherType);
             httpClient.Timeout = TimeSpan.FromSeconds(provider.Timeouts.CatalogTimeoutSeconds);
 
             var catalogUrl = provider.Endpoints.CatalogUrl;
@@ -181,7 +140,7 @@
             // Try manifest.json first (full API response)
             if (!string.IsNullOrEmpty(catalogUrl))
             {
-                _logger.LogDebug("Fetching catalog from {Url}", catalogUrl);
+                logger.LogDebug("Fetching catalog from {Url}", catalogUrl);
                 try
                 {
                     var response = await httpClient.GetAsync(catalogUrl, cancellationToken);
@@ -190,7 +149,7 @@
                         var json = await response.Content.ReadAsStringAsync(cancellationToken);
                         if (!string.IsNullOrWhiteSpace(json))
                         {
-                            _logger.LogInformation("Successfully fetched catalog from manifest.json");
+                            logger.LogInformation("Successfully fetched catalog from manifest.json");
 
                             // Wrap in metadata so parser knows the source
                             return $"{{\"source\":\"manifest\",\"data\":{json}}}";
@@ -199,14 +158,14 @@
                 }
                 catch (HttpRequestException ex)
                 {
-                    _logger.LogWarning(ex, "Failed to fetch manifest.json, trying latest.txt");
+                    logger.LogWarning(ex, "Failed to fetch manifest.json, trying latest.txt");
                 }
             }
 
             // Fall back to latest.txt (simple version polling)
             if (!string.IsNullOrEmpty(latestVersionUrl))
             {
-                _logger.LogDebug("Fetching version from {Url}", latestVersionUrl);
+                logger.LogDebug("Fetching version from {Url}", latestVersionUrl);
                 try
                 {
                     var response = await httpClient.GetAsync(latestVersionUrl, cancellationToken);
@@ -216,7 +175,7 @@
                         version = version?.Trim();
                         if (!string.IsNullOrWhiteSpace(version))
                         {
-                            _logger.LogInformation("Successfully fetched version from latest.txt: {Version}", version);
+                            logger.LogInformation("Successfully fetched version from latest.txt: {Version}", version);
 
                             // Wrap in metadata so parser knows the source
                             return $"{{\"source\":\"latest\",\"version\":\"{version}\"}}";
@@ -225,16 +184,16 @@
                 }
                 catch (HttpRequestException ex)
                 {
-                    _logger.LogWarning(ex, "Failed to fetch latest.txt");
-                }
-            }
-
-            _logger.LogWarning("Generals Online CDN is unreachable");
+                    logger.LogWarning(ex, "Failed to fetch latest.txt");
+                }
+            }
+
+            logger.LogWarning("Generals Online CDN is unreachable");
             return null;
         }
         catch (Exception ex)
         {
-            _logger.LogError(ex, "Failed to fetch Generals Online catalog");
+            logger.LogError(ex, "Failed to fetch Generals Online catalog");
             return null;
         }
     }
