--- conflicted
+++ resolved
@@ -12,12 +12,8 @@
 using GenHub.Core.Interfaces.Content;
 using GenHub.Core.Models.Manifest;
 using GenHub.Core.Models.Results;
-<<<<<<< HEAD
-using Microsoft.Extensions.DependencyInjection;
-=======
 using GenHub.Features.Content.Services.Helpers;
 using GenHub.Features.Content.Services.Publishers;
->>>>>>> 654a66fa
 using Microsoft.Extensions.Logging;
 using MapDetails = GenHub.Core.Models.ModDB.MapDetails;
 
@@ -27,20 +23,11 @@
 /// Resolves CNC Labs map details from discovered content items.
 /// Parses HTML detail pages and generates content manifests.
 /// </summary>
-<<<<<<< HEAD
-public class CNCLabsMapResolver(HttpClient httpClient, IServiceProvider serviceProvider, ILogger<CNCLabsMapResolver> logger) : IContentResolver
-{
-    private readonly HttpClient _httpClient = httpClient;
-    private readonly IServiceProvider _serviceProvider = serviceProvider;
-    private readonly ILogger<CNCLabsMapResolver> _logger = logger;
-
-=======
 public class CNCLabsMapResolver(
     HttpClient httpClient,
     CNCLabsManifestFactory manifestFactory,
     ILogger<CNCLabsMapResolver> logger) : IContentResolver
 {
->>>>>>> 654a66fa
     /// <summary>
     /// Gets the unique resolver ID for CNC Labs Map.
     /// </summary>
@@ -77,32 +64,6 @@
                 return OperationResult<ContentManifest>.CreateFailure("No download URL found in map details");
             }
 
-<<<<<<< HEAD
-            // Create a new manifest builder for each resolve operation to ensure clean state
-            var manifestBuilder = _serviceProvider.GetRequiredService<IContentManifestBuilder>();
-
-            var manifestVersionInt = int.TryParse(mapDetails.version, out var parsedVersion) ? parsedVersion : 0;
-            var manifest = manifestBuilder
-                .WithBasicInfo(discoveredItem.Id, mapDetails.name, manifestVersionInt)
-                .WithContentType(ContentType.MapPack, GameType.ZeroHour)
-                .WithPublisher(mapDetails.author)
-                .WithMetadata(
-                    mapDetails.description,
-                    tags: new List<string> { "Map", "CNC Labs", "Community" },
-                    iconUrl: mapDetails.previewImage,
-                    screenshotUrls: mapDetails.ScreenshotUrls);
-
-            // Add the map file
-            await manifest.AddRemoteFileAsync(
-                Path.GetFileName(mapDetails.downloadUrl),
-                mapDetails.downloadUrl,
-                ContentSourceType.RemoteDownload);
-
-            // Add required directories for maps
-            manifest.AddRequiredDirectories("Maps");
-
-            return OperationResult<ContentManifest>.CreateSuccess(manifest.Build());
-=======
             // Extract map ID from metadata
             if (!discoveredItem.ResolverMetadata.TryGetValue(CNCLabsConstants.MapIdMetadataKey, out var mapIdStr)
                 || !int.TryParse(mapIdStr, out var mapId))
@@ -125,7 +86,6 @@
         {
             logger.LogError(ex, "HTTP error while resolving map details from {Url}", discoveredItem.SourceUrl);
             return OperationResult<ContentManifest>.CreateFailure($"Failed to fetch content: {ex.Message}");
->>>>>>> 654a66fa
         }
         catch (Exception ex)
         {
