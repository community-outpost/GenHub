--- conflicted
+++ resolved
@@ -53,13 +53,8 @@
         IContentManifestPool manifestPool)
     {
         _logger = logger;
-<<<<<<< HEAD
-        _providers = new(providers);
-        _discoverers = new(discoverers);
-=======
         _providers = [.. providers];
         _discoverers = [.. discoverers];
->>>>>>> 2425513b
         _resolvers = new ConcurrentDictionary<string, IContentResolver>();
         foreach (var resolver in resolvers)
         {
