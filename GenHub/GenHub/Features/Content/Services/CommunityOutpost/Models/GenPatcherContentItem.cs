--- conflicted
+++ resolved
@@ -20,9 +20,5 @@
     /// <summary>
     /// Gets or sets the list of available download mirrors.
     /// </summary>
-<<<<<<< HEAD
-    public List<GenPatcherMirror> Mirrors { get; set; } = new();
-=======
     public List<GenPatcherMirror> Mirrors { get; set; } = [];
->>>>>>> 130c659e
 }