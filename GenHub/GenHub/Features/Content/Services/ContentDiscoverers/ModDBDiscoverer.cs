using System;
using System.Collections.Generic;
using System.Linq;
using System.Net.Http;
using System.Threading;
using System.Threading.Tasks;
using AngleSharp;
using GenHub.Core.Constants;
using GenHub.Core.Interfaces.Content;
using GenHub.Core.Models.Content;
using GenHub.Core.Models.Enums;
using GenHub.Core.Models.ModDB;
using GenHub.Core.Models.Results;
using Microsoft.Extensions.Logging;

namespace GenHub.Features.Content.Services.ContentDiscoverers;

/// <summary>
/// Discovers content from ModDB website across mods, downloads, and addons sections.
/// Supports comprehensive filtering and category-based discovery.
/// </summary>
public class ModDBDiscoverer(HttpClient httpClient, ILogger<ModDBDiscoverer> logger) : IContentDiscoverer
{
    private readonly HttpClient _httpClient = httpClient;
    private readonly ILogger<ModDBDiscoverer> _logger = logger;

    /// <inheritdoc />
    public string SourceName => ModDBConstants.DiscovererSourceName;

    /// <inheritdoc />
    public string Description => ModDBConstants.DiscovererDescription;

    /// <inheritdoc />
    public bool IsEnabled => true;

    /// <inheritdoc />
    public ContentSourceCapabilities Capabilities => ContentSourceCapabilities.RequiresDiscovery;

    /// <inheritdoc />
    public async Task<OperationResult<IEnumerable<ContentSearchResult>>> DiscoverAsync(
        ContentSearchQuery query,
        CancellationToken cancellationToken = default)
    {
        try
        {
            var gameType = query.TargetGame ?? GameType.ZeroHour;
            _logger.LogInformation("Discovering ModDB content for {Game}", gameType);

            List<ContentSearchResult> results = [];

            // Determine which sections to search based on ContentType filter
            var sectionsToSearch = DetermineSectionsToSearch(query.ContentType);

            foreach (var section in sectionsToSearch)
            {
                var sectionResults = await DiscoverFromSectionAsync(section, gameType, query, cancellationToken);
                results.AddRange(sectionResults);
            }

            _logger.LogInformation(
                "Discovered {Count} ModDB items across {Sections} sections",
                results.Count,
                sectionsToSearch.Count);

            return OperationResult<IEnumerable<ContentSearchResult>>.CreateSuccess(results);
        }
        catch (Exception ex)
        {
            _logger.LogError(ex, "Failed to discover ModDB content");
            return OperationResult<IEnumerable<ContentSearchResult>>.CreateFailure($"Discovery failed: {ex.Message}");
        }
    }

    /// <summary>
    /// Determines which sections to search based on content type filter.
    /// </summary>
    private static List<string> DetermineSectionsToSearch(ContentType? contentType)
    {
        if (contentType == null)
        {
            // No filter - search all sections
            return ["mods", "downloads", "addons"];
        }

        return contentType switch
        {
            ContentType.Mod => ["mods", "downloads"], // Some full mods are in downloads
            ContentType.Patch => ["downloads"],
            ContentType.Map or ContentType.MapPack => ["addons", "downloads"],
            ContentType.Skin => ["addons"],
            ContentType.ModdingTool => ["downloads"],
            ContentType.LanguagePack => ["downloads", "addons"],
            ContentType.Video => ["downloads"],
            _ => ["downloads", "addons"],
        };
    }

    /// <summary>
    /// Maps GenHub ContentType to ModDB category code.
    /// </summary>
    private static string? MapContentTypeToCategory(ContentType contentType, string section)
    {
        if (section == "downloads")
        {
            return contentType switch
            {
                ContentType.Mod => ModDBConstants.CategoryFullVersion,
                ContentType.Patch => ModDBConstants.CategoryPatch,
                ContentType.Video => ModDBConstants.CategoryMovie,
                ContentType.ModdingTool => ModDBConstants.CategoryMappingTool,
                ContentType.LanguagePack => ModDBConstants.CategoryLanguagePack,
                _ => null,
            };
        }
        else if (section == "addons")
        {
            return contentType switch
            {
                ContentType.Map => ModDBConstants.AddonMultiplayerMap,
                ContentType.Skin => ModDBConstants.AddonPlayerSkin,
                ContentType.LanguagePack => ModDBConstants.AddonLanguageSounds,
                _ => null,
            };
        }

        return null;
    }

    /// <summary>
    /// Determines content type from section and category.
    /// </summary>
    private static ContentType DetermineContentType(string section, string? category, string url)
    {
        // First try category-based mapping if available
        if (!string.IsNullOrEmpty(category))
        {
            var mapped = ModDBCategoryMapper.MapCategoryByName(category);

            // Addon is the default fallback
            if (mapped != ContentType.Addon)
            {
                return mapped;
            }
        }

        // Fallback to section-based heuristics
        return section switch
        {
            "mods" => ContentType.Mod,
            "downloads" => url.Contains("/maps/") ? ContentType.Map : ContentType.Addon,
            "addons" => url.Contains("/maps/") ? ContentType.Map : ContentType.Addon,
            _ => ContentType.Addon,
        };
    }

    /// <summary>
    /// Extracts ModDB ID from a URL.
    /// </summary>
    private static string ExtractModDBIdFromUrl(string url)
    {
        try
        {
            var uri = new Uri(url);
            var segments = uri.AbsolutePath.Split('/', StringSplitOptions.RemoveEmptyEntries);
            return segments.Length > 0 ? segments[^1] : Guid.NewGuid().ToString();
        }
        catch
        {
            return Guid.NewGuid().ToString();
        }
    }

    /// <summary>
    /// Builds a filter object from the search query.
    /// </summary>
    private static ModDBFilter BuildFilterFromQuery(ContentSearchQuery query, string section)
    {
        var filter = new ModDBFilter
        {
            Keyword = query.SearchTerm,
            Page = query.Page ?? 1,
        };

        // Map ContentType to ModDB category if specified
        if (query.ContentType.HasValue)
        {
            filter.Category = MapContentTypeToCategory(query.ContentType.Value, section);

            // For addons, the parameter is different
            if (section == "addons")
            {
                filter.AddonCategory = filter.Category;
                filter.Category = null; // Clear main category if it's an addon search
            }
        }

        return filter;
    }

    /// <summary>
<<<<<<< HEAD
    /// Maps GenHub ContentType to ModDB category code.
    /// </summary>
    private string? MapContentTypeToCategory(ContentType contentType, string section)
    {
        if (section == "downloads")
        {
            return contentType switch
            {
                ContentType.Mod => ModDBConstants.CategoryFullVersion,
                ContentType.Patch => ModDBConstants.CategoryPatch,
                ContentType.Video => ModDBConstants.CategoryMovie,
                ContentType.ModdingTool => ModDBConstants.CategoryMappingTool,
                ContentType.LanguagePack => ModDBConstants.CategoryLanguagePack,
                _ => null,
            };
        }
        else if (section == "addons")
        {
            return contentType switch
            {
                ContentType.Map => ModDBConstants.AddonMultiplayerMap,
                ContentType.Skin => ModDBConstants.AddonPlayerSkin,
                ContentType.LanguagePack => ModDBConstants.AddonLanguageSounds,
                _ => null,
            };
        }

        return null;
    }

    /// <summary>
=======
>>>>>>> 130c659e
    /// Parses a single content item from HTML.
    /// </summary>
    private static ContentSearchResult? ParseContentItem(AngleSharp.Dom.IElement item, GameType gameType, string section)
    {
        // Extract title and link
        // ModDB structure: <h4><a href="...">Title</a></h4>
        var titleLink = item.QuerySelector("h4 a, h3 a, a.title") ?? item.QuerySelector("td.content.name a");

        if (titleLink == null)
        {
            return null;
        }

        var title = titleLink.TextContent?.Trim();
        var href = titleLink.GetAttribute("href");

        if (string.IsNullOrWhiteSpace(title) || string.IsNullOrWhiteSpace(href))
        {
            return null;
        }

        // Filter out non-content links if we grabbed something generic
        if (!href.Contains("/mods/") && !href.Contains("/downloads/") && !href.Contains("/addons/"))
        {
            return null;
        }

        // Make absolute URL
        var detailUrl = href.StartsWith("http") ? href : ModDBConstants.BaseUrl + href;

        // Extract author
        var authorLink = item.QuerySelector(ModDBConstants.AuthorLinkSelector);
        var author = authorLink?.TextContent?.Trim() ?? ModDBConstants.DefaultAuthor;

        // Extract preview image
        var img = item.QuerySelector("img");
        var iconUrl = img?.GetAttribute("src") ?? string.Empty;
        if (!string.IsNullOrEmpty(iconUrl) && !iconUrl.StartsWith("http"))
        {
            iconUrl = ModDBConstants.BaseUrl + iconUrl;
        }

        // Extract description
        var descEl = item.QuerySelector("p, div.summary, span.summary");
        var description = descEl?.TextContent?.Trim() ?? string.Empty;

        // Try to extract category from the page
        var categoryEl = item.QuerySelector("span.category, div.category, span.subheading");
        var category = categoryEl?.TextContent?.Trim();

        // Map to ContentType
        var contentType = DetermineContentType(section, category, detailUrl);

        // Extract ModDB ID from URL
        var moddbId = ExtractModDBIdFromUrl(detailUrl);

        var searchResult = new ContentSearchResult
        {
            Id = $"{ModDBConstants.PublisherPrefix}-{moddbId}",
            Name = title,
            Description = description,
            AuthorName = author,
            ContentType = contentType,
            TargetGame = gameType,
            ProviderName = ModDBConstants.DiscovererSourceName,
            IconUrl = iconUrl,
            RequiresResolution = true,
            ResolverId = ModDBConstants.ResolverId,
            SourceUrl = detailUrl,
        };

        // Add metadata
        searchResult.ResolverMetadata[ModDBConstants.ContentIdMetadataKey] = moddbId;
        searchResult.ResolverMetadata[ModDBConstants.SectionMetadataKey] = section;

        return searchResult;
    }

    /// <summary>
    /// Discovers content from a specific section.
    /// </summary>
    private async Task<List<ContentSearchResult>> DiscoverFromSectionAsync(
        string section,
        GameType gameType,
        ContentSearchQuery query,
        CancellationToken cancellationToken)
    {
        try
        {
            // Build URL for the section
            var baseUrl = gameType == GameType.Generals
                ? $"{ModDBConstants.GeneralsBaseUrl}/{section}"
                : $"{ModDBConstants.ZeroHourBaseUrl}/{section}";

            // Build filter query string if needed
            var filter = BuildFilterFromQuery(query, section);
            var queryString = filter.ToQueryString();
            var url = baseUrl + queryString;

            _logger.LogDebug("Fetching from URL: {Url}", url);

            var html = await _httpClient.GetStringAsync(url, cancellationToken);
            var context = BrowsingContext.New(Configuration.Default);
            var document = await context.OpenAsync(req => req.Content(html), cancellationToken);

            List<ContentSearchResult> results = [];

            // Parse content items - ModDB uses consistent structure across sections
            // Usually div.row.rowcontent or div.table depending on the view, but rowcontent is common for lists
            var contentItems = document.QuerySelectorAll("div.row.rowcontent, div.table tr");

            foreach (var item in contentItems)
            {
                try
                {
                    var searchResult = ParseContentItem(item, gameType, section);
                    if (searchResult != null)
                    {
                        results.Add(searchResult);
                    }
                }
                catch (Exception ex)
                {
                    _logger.LogDebug(ex, "Failed to parse content item");
                }
            }
<<<<<<< HEAD
        }

        // Fallback to section-based heuristics
        return section switch
        {
            "mods" => ContentType.Mod,
            "downloads" => url.Contains("/maps/") ? ContentType.Map : ContentType.Addon,
            "addons" => url.Contains("/maps/") ? ContentType.Map : ContentType.Addon,
            _ => ContentType.Addon,
        };
    }
=======
>>>>>>> 130c659e

            _logger.LogDebug("Found {Count} items in {Section} section", results.Count, section);
            return results;
        }
        catch (Exception ex)
        {
            _logger.LogWarning(ex, "Failed to discover from {Section} section", section);
            return [];
        }
    }
}<|MERGE_RESOLUTION|>--- conflicted
+++ resolved
@@ -198,40 +198,6 @@
     }
 
     /// <summary>
-<<<<<<< HEAD
-    /// Maps GenHub ContentType to ModDB category code.
-    /// </summary>
-    private string? MapContentTypeToCategory(ContentType contentType, string section)
-    {
-        if (section == "downloads")
-        {
-            return contentType switch
-            {
-                ContentType.Mod => ModDBConstants.CategoryFullVersion,
-                ContentType.Patch => ModDBConstants.CategoryPatch,
-                ContentType.Video => ModDBConstants.CategoryMovie,
-                ContentType.ModdingTool => ModDBConstants.CategoryMappingTool,
-                ContentType.LanguagePack => ModDBConstants.CategoryLanguagePack,
-                _ => null,
-            };
-        }
-        else if (section == "addons")
-        {
-            return contentType switch
-            {
-                ContentType.Map => ModDBConstants.AddonMultiplayerMap,
-                ContentType.Skin => ModDBConstants.AddonPlayerSkin,
-                ContentType.LanguagePack => ModDBConstants.AddonLanguageSounds,
-                _ => null,
-            };
-        }
-
-        return null;
-    }
-
-    /// <summary>
-=======
->>>>>>> 130c659e
     /// Parses a single content item from HTML.
     /// </summary>
     private static ContentSearchResult? ParseContentItem(AngleSharp.Dom.IElement item, GameType gameType, string section)
@@ -358,20 +324,6 @@
                     _logger.LogDebug(ex, "Failed to parse content item");
                 }
             }
-<<<<<<< HEAD
-        }
-
-        // Fallback to section-based heuristics
-        return section switch
-        {
-            "mods" => ContentType.Mod,
-            "downloads" => url.Contains("/maps/") ? ContentType.Map : ContentType.Addon,
-            "addons" => url.Contains("/maps/") ? ContentType.Map : ContentType.Addon,
-            _ => ContentType.Addon,
-        };
-    }
-=======
->>>>>>> 130c659e
 
             _logger.LogDebug("Found {Count} items in {Section} section", results.Count, section);
             return results;
