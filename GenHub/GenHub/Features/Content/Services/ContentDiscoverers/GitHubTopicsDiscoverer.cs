using System;
using System.Collections.Generic;
using System.Linq;
using System.Threading;
using System.Threading.Tasks;
using GenHub.Core.Constants;
using GenHub.Core.Interfaces.Content;
using GenHub.Core.Interfaces.GitHub;
using GenHub.Core.Models.Content;
using GenHub.Core.Models.Enums;
using GenHub.Core.Models.GitHub;
using GenHub.Core.Models.Manifest;
using GenHub.Core.Models.Results;
using GenHub.Features.Content.Services.Helpers;
using Microsoft.Extensions.Caching.Memory;
using Microsoft.Extensions.Logging;

namespace GenHub.Features.Content.Services.ContentDiscoverers;

/// <summary>
/// Discovers content from GitHub repositories by searching for specific topics.
/// This enables community-contributed content to be discovered automatically
/// when users tag their repositories with topics like "genhub" or "generalsonline".
/// </summary>
public partial class GitHubTopicsDiscoverer(
    IGitHubApiClient gitHubApiClient,
    ILogger<GitHubTopicsDiscoverer> logger,
    IMemoryCache cache) : IContentDiscoverer
{
    [System.Text.RegularExpressions.GeneratedRegex(@"[^\d]")]
    private static partial System.Text.RegularExpressions.Regex NonDigitRegex();

    /// <summary>Maximum number of tags to include in search result.</summary>
    private const int MaxTagsToInclude = 10;

    /// <summary>Rate limit delay between API calls in milliseconds.</summary>
    private static readonly TimeSpan RateLimitDelay = TimeSpan.FromMilliseconds(100);

    private readonly SemaphoreSlim _rateLimitSemaphore = new(1, 1);

    // Topics to search for, in priority order
    private readonly List<string> _discoveryTopics =
    [
        GitHubTopicsConstants.GenHubTopic,
        GitHubTopicsConstants.GeneralsOnlineTopic,
        GitHubTopicsConstants.GeneralsModTopic,
        GitHubTopicsConstants.ZeroHourModTopic,
    ];

    /// <summary>
    /// Patterns that indicate variant-based releases that should be split.
    /// </summary>
    private static partial class VariantPatterns
    {
        /// <summary>
        /// Regex to match resolution patterns like 1920x1080, 2560x1440, etc.
        /// </summary>
        [System.Text.RegularExpressions.GeneratedRegex(@"\d{3,4}x\d{3,4}", System.Text.RegularExpressions.RegexOptions.Compiled)]
        public static partial System.Text.RegularExpressions.Regex ResolutionPattern();

        /// <summary>
        /// Regex to match non-digit characters.
        /// </summary>
        [System.Text.RegularExpressions.GeneratedRegex(@"[^\d]", System.Text.RegularExpressions.RegexOptions.Compiled)]
        public static partial System.Text.RegularExpressions.Regex NonDigitPattern();

        /// <summary>
        /// Common resolution display names for user-friendly output.
        /// </summary>
        public static readonly Dictionary<string, string> ResolutionDisplayNames = new(StringComparer.OrdinalIgnoreCase)
        {
            { "1280x720", "720p" },
            { "1366x768", "768p" },
            { "1600x900", "900p" },
            { "1920x1080", "1080p" },
            { "2560x1440", "1440p" },
            { "3840x2160", "4K" },
            { "5120x2880", "5K" },
            { "7680x4320", "8K" },
        };

        /// <summary>
        /// File extensions that are archives and should be checked for variants.
        /// </summary>
        public static readonly string[] ArchiveExtensions =
        [
            ".zip", ".7z", ".rar", ".tar.gz", ".tgz",
        ];

        /// <summary>
        /// Filenames to exclude from variant splitting (source code, etc.).
        /// </summary>
        public static readonly string[] ExcludedPatterns =
        [
            "source", "src", "debug", "symbols", "pdb",
        ];
    }

    /// <inheritdoc />
    public string SourceName => GitHubTopicsConstants.DiscovererSourceName;

    /// <inheritdoc />
    public string Description => GitHubTopicsConstants.DiscovererDescription;

    /// <inheritdoc />
    public bool IsEnabled => true;

    /// <inheritdoc />
    public ContentSourceCapabilities Capabilities =>
        ContentSourceCapabilities.RequiresDiscovery |
        ContentSourceCapabilities.SupportsPackageAcquisition;

    /// <inheritdoc />
    public async Task<OperationResult<IEnumerable<ContentSearchResult>>> DiscoverAsync(
        ContentSearchQuery query,
        CancellationToken cancellationToken = default)
    {
        var results = new List<ContentSearchResult>();
        var processedRepoIds = new HashSet<long>(); // Avoid duplicates across topics

        try
        {
            logger.LogInformation("Starting GitHub Topics discovery for topics: {Topics}", string.Join(", ", _discoveryTopics));

            foreach (var topic in _discoveryTopics)
            {
                cancellationToken.ThrowIfCancellationRequested();

                var searchResponse = await SearchRepositoriesByTopicWithCacheAsync(
                    topic,
                    perPage: GitHubTopicsConstants.DefaultPerPage,
                    page: 1,
                    cancellationToken).ConfigureAwait(false);

                foreach (var repo in searchResponse.Items)
                {
                    cancellationToken.ThrowIfCancellationRequested();

                    // Skip if already processed (repo might have multiple matching topics)
                    if (!processedRepoIds.Add(repo.Id))
                    {
                        continue;
                    }

                    // Skip archived or disabled repos
                    if (repo.IsArchived || repo.IsDisabled)
                    {
                        logger.LogDebug("Skipping archived/disabled repository: {Repo}", repo.FullName);
                        continue;
                    }

                    // Skip forks (unless they have GenHub topic explicitly)
                    if (repo.IsFork && !repo.Topics.Contains(GitHubTopicsConstants.GenHubTopic, StringComparer.OrdinalIgnoreCase))
                    {
                        logger.LogDebug("Skipping fork without genhub topic: {Repo}", repo.FullName);
                        continue;
                    }

                    if (repo.Name.Equals(AppConstants.GitHubRepositoryName, StringComparison.OrdinalIgnoreCase))
                    {
                        logger.LogDebug("Skipping system repository: {Repo}", repo.FullName);
                        continue;
                    }

                    // Try to get latest release for version info
                    GitHubRelease? latestRelease = null;
                    try
                    {
                        // Apply rate limiting
                        await _rateLimitSemaphore.WaitAsync(cancellationToken).ConfigureAwait(false);
                        try
                        {
                            latestRelease = await gitHubApiClient.GetLatestReleaseAsync(
                                repo.Owner.Login,
                                repo.Name,
                                cancellationToken).ConfigureAwait(false);
                        }
                        finally
                        {
                            // Add delay before releasing semaphore to maintain rate limit
                            await Task.Delay(RateLimitDelay, cancellationToken).ConfigureAwait(false);
                            _rateLimitSemaphore.Release();
                        }
                    }
                    catch (Exception ex)
                    {
                        logger.LogDebug(ex, "No releases found for {Repo}, will use repo info", repo.FullName);
                    }

                    // Create search results (may return multiple for multi-asset releases)
                    var contentResults = CreateSearchResults(repo, latestRelease, topic);

                    // Apply search filters and add matching results
                    foreach (var contentResult in contentResults)
                    {
                        if (MatchesQuery(contentResult, query))
                        {
                            results.Add(contentResult);
                        }
                    }
                }
            }

            logger.LogInformation("GitHub Topics discovery found {Count} repositories", results.Count);
            return OperationResult<IEnumerable<ContentSearchResult>>.CreateSuccess(results);
        }
        catch (OperationCanceledException)
        {
            logger.LogInformation("GitHub Topics discovery was cancelled");
            throw;
        }
        catch (Exception ex)
        {
            logger.LogError(ex, "GitHub Topics discovery failed");
            return OperationResult<IEnumerable<ContentSearchResult>>.CreateFailure($"GitHub Topics discovery failed: {ex.Message}");
        }
    }

    [System.Text.RegularExpressions.GeneratedRegex(@"(\d{3,4}x\d{3,4})")]
    private static partial System.Text.RegularExpressions.Regex MyRegex();

    /// <summary>
    /// Infers ContentType from repository topics.
    /// </summary>
    private static (ContentType Type, bool IsInferred) InferContentTypeFromTopics(List<string> topics)
    {
        // Check for explicit type topics
        if (topics.Contains(GitHubTopicsConstants.GameClientTopic, StringComparer.OrdinalIgnoreCase))
        {
            return (ContentType.GameClient, false);
        }

        if (topics.Contains(GitHubTopicsConstants.ModTopic, StringComparer.OrdinalIgnoreCase) ||
            topics.Contains(GitHubTopicsConstants.GeneralsModTopic, StringComparer.OrdinalIgnoreCase) ||
            topics.Contains(GitHubTopicsConstants.ZeroHourModTopic, StringComparer.OrdinalIgnoreCase))
        {
            return (ContentType.Mod, false);
        }

        if (topics.Contains(GitHubTopicsConstants.MapPackTopic, StringComparer.OrdinalIgnoreCase))
        {
            return (ContentType.MapPack, false);
        }

        if (topics.Contains(GitHubTopicsConstants.AddonTopic, StringComparer.OrdinalIgnoreCase))
        {
            return (ContentType.Addon, false);
        }

        if (topics.Contains(GitHubTopicsConstants.PatchTopic, StringComparer.OrdinalIgnoreCase))
        {
            return (ContentType.Patch, false);
        }

        if (topics.Contains(GitHubTopicsConstants.LanguagePackTopic, StringComparer.OrdinalIgnoreCase))
        {
            return (ContentType.LanguagePack, false);
        }

        if (topics.Contains(GitHubTopicsConstants.MissionTopic, StringComparer.OrdinalIgnoreCase))
        {
            return (ContentType.Mission, false);
        }

        if (topics.Contains(GitHubTopicsConstants.MapTopic, StringComparer.OrdinalIgnoreCase))
        {
            return (ContentType.Map, false);
        }

        // No explicit type found, will need inference
        return (ContentType.Addon, true);
    }

    /// <summary>
    /// Infers GameType from repository topics.
    /// </summary>
    private static (GameType Type, bool IsInferred) InferGameTypeFromTopics(List<string> topics)
    {
        // Check for game-specific topics
        if (topics.Contains(GitHubTopicsConstants.ZeroHourModTopic, StringComparer.OrdinalIgnoreCase))
        {
            return (GameType.ZeroHour, false);
        }

        if (topics.Contains(GitHubTopicsConstants.GeneralsModTopic, StringComparer.OrdinalIgnoreCase))
        {
            // Check if also has ZH topic - use exact matching instead of substring matching
            if (topics.Any(t => t.Equals("zh", StringComparison.OrdinalIgnoreCase) ||
                               t.Equals("zerohour", StringComparison.OrdinalIgnoreCase) ||
                               t.Equals("zero-hour", StringComparison.OrdinalIgnoreCase)))
            {
                return (GameType.ZeroHour, false);
            }

            return (GameType.Generals, false);
        }

        // Generals Online content is typically for Zero Hour
        if (topics.Contains(GitHubTopicsConstants.GeneralsOnlineTopic, StringComparer.OrdinalIgnoreCase))
        {
            return (GameType.ZeroHour, false);
        }

        // Default to ZeroHour (most common) with inference flag
        return (GameType.ZeroHour, true);
    }

    /// <summary>
    /// Checks if a search result matches the query criteria.
    /// </summary>
    private static bool MatchesQuery(ContentSearchResult result, ContentSearchQuery query)
    {
        // Filter by search term
        if (!string.IsNullOrWhiteSpace(query.SearchTerm))
        {
            var searchTerm = query.SearchTerm;
            var matchesName = result.Name?.Contains(searchTerm, StringComparison.OrdinalIgnoreCase) == true;
            var matchesDescription = result.Description?.Contains(searchTerm, StringComparison.OrdinalIgnoreCase) == true;
            var matchesAuthor = result.AuthorName?.Contains(searchTerm, StringComparison.OrdinalIgnoreCase) == true;
            var matchesTags = result.Tags.Any(t => t.Contains(searchTerm, StringComparison.OrdinalIgnoreCase));

            if (!matchesName && !matchesDescription && !matchesAuthor && !matchesTags)
            {
                return false;
            }
        }

        // Filter by content type
        if (query.ContentType.HasValue && result.ContentType != query.ContentType.Value)
        {
            return false;
        }

        // Filter by game type
        if (query.TargetGame.HasValue && result.TargetGame != query.TargetGame.Value)
        {
            return false;
        }

        return true;
    }

    /// <summary>
    /// Determines if release assets should be split into separate content entries.
    /// Detects standalone game files and variant-based archives (resolution packs, language packs).
    /// </summary>
    private static bool ShouldSplitAssets(GitHubRelease release)
    {
        if (release.Assets == null || release.Assets.Count <= 1)
            return false;

        // Count standalone files (non-archive extensions)
<<<<<<< HEAD
        string[] standaloneExtensions = [".big", ".csf", ".ini", ".w3d", ".dds", ".tga"];
=======
        string[] standaloneExtensions = [".big", ".csf", ".ini", ".w3d", ".dds", ".tga", ".zip"];
>>>>>>> 2425513b
        var standaloneCount = release.Assets.Count(a =>
            standaloneExtensions.Any(ext => a.Name.EndsWith(ext, StringComparison.OrdinalIgnoreCase)));

        if (standaloneCount > 1)
            return true;

        // Check 2: Multiple archives with resolution variants
        var archiveAssets = release.Assets
            .Where(a => !IsSourceCodeAsset(a.Name) && IsArchiveAsset(a.Name))
            .ToList();

        if (archiveAssets.Count > 1 && HasVariantPattern(archiveAssets))
            return true;

        return false;
    }

    /// <summary>
    /// Checks if assets contain variant patterns (resolutions, languages, etc.).
    /// </summary>
    private static bool HasVariantPattern(List<GitHubReleaseAsset> assets)
    {
        // Check for resolution variants
        var resolutionMatches = assets
            .Select(a => VariantPatterns.ResolutionPattern().Match(a.Name))
            .Where(m => m.Success)
            .Select(m => m.Value)
            .Distinct()
            .ToList();

        if (resolutionMatches.Count > 1)
            return true;

        // Check for language variants (reuse existing language patterns)
        var languagePatterns = new[]
        {
            "english", "russian", "spanish", "french", "german",
            "chinese", "japanese", "korean", "italian", "portuguese",
        };

        var languageMatches = assets
            .Select(a => a.Name.ToLowerInvariant())
            .SelectMany(name => languagePatterns.Where(lang => name.Contains(lang)))
            .Distinct()
            .ToList();

        if (languageMatches.Count > 1)
            return true;

        return false;
    }

    /// <summary>
    /// Checks if an asset is a source code archive (should be excluded from splitting).
    /// </summary>
    private static bool IsSourceCodeAsset(string assetName)
    {
        var lowerName = assetName.ToLowerInvariant();

        // GitHub auto-generated source archives
        if (lowerName == "source code (zip)" || lowerName == "source code (tar.gz)")
            return true;

        // Check for source-related patterns
        if (VariantPatterns.ExcludedPatterns.Any(p => lowerName.Contains(p)))
            return true;

        return false;
    }

    /// <summary>
    /// Checks if an asset is an archive file.
    /// </summary>
    private static bool IsArchiveAsset(string assetName)
    {
        var lowerName = assetName.ToLowerInvariant();
        return VariantPatterns.ArchiveExtensions.Any(ext => lowerName.EndsWith(ext));
    }

    /// <summary>
    /// Extracts a numeric version from a release tag string.
    /// Examples: "v1.2.3" -> 123, "1.0" -> 10, "v2" -> 2, "latest" -> 0.
    /// </summary>
    private static int ExtractVersionFromTag(string? tag)
    {
        if (string.IsNullOrWhiteSpace(tag) || tag.Equals("latest", StringComparison.OrdinalIgnoreCase))
            return 0;

        // Extract all digits and concatenate
        var digits = NonDigitRegex().Replace(tag, string.Empty);

        if (string.IsNullOrEmpty(digits))
            return 0;

        // Take first 9 digits to avoid overflow
        if (digits.Length > 9)
            digits = digits[..9];

        return int.TryParse(digits, out var version) ? version : 0;
    }

    /// <summary>
    /// Extracts a variant name from an asset filename.
    /// Detects resolutions (1920x1080 → "1080p"), languages, and other patterns.
    /// </summary>
    private static string ExtractAssetVariant(string assetName)
    {
        var nameWithoutExt = System.IO.Path.GetFileNameWithoutExtension(assetName);

        // Handle double extensions like .tar.gz
        if (nameWithoutExt.EndsWith(".tar", StringComparison.OrdinalIgnoreCase))
            nameWithoutExt = System.IO.Path.GetFileNameWithoutExtension(nameWithoutExt);

        // Check for resolution pattern first (most specific)
        var resolutionMatch = VariantPatterns.ResolutionPattern().Match(nameWithoutExt);
        if (resolutionMatch.Success)
        {
            var resolution = resolutionMatch.Value;

            // Return friendly name if available, otherwise raw resolution
            return VariantPatterns.ResolutionDisplayNames.TryGetValue(resolution, out var displayName)
                ? displayName
                : resolution;
        }

        // Check for language patterns
        var languagePatterns = new Dictionary<string, string>(StringComparer.OrdinalIgnoreCase)
        {
            { "english", "English" },
            { "russian", "Russian" },
            { "spanish", "Spanish" },
            { "french", "French" },
            { "german", "German" },
            { "chinese", "Chinese" },
            { "japanese", "Japanese" },
            { "korean", "Korean" },
            { "italian", "Italian" },
            { "portuguese", "Portuguese" },
        };

<<<<<<< HEAD
=======
        // Check if filename contains a resolution (e.g., 1920x1080)
        var resolutionMatch = MyRegex().Match(nameWithoutExt);
        if (resolutionMatch.Success)
        {
            return resolutionMatch.Value;
        }

        // Check if filename contains a language keyword
>>>>>>> 2425513b
        foreach (var (pattern, displayName) in languagePatterns)
        {
            if (nameWithoutExt.Contains(pattern, StringComparison.OrdinalIgnoreCase))
                return displayName;
        }

        // Fallback: extract meaningful suffix
        var parts = nameWithoutExt.Split(['_', '-', '.'], StringSplitOptions.RemoveEmptyEntries);
        if (parts.Length > 1)
        {
            // Return last meaningful part (often the variant)
            return parts[^1];
        }

        return nameWithoutExt;
    }

    /// <summary>
    /// Searches for repositories by topic with caching to reduce API calls.
    /// </summary>
    private async Task<GitHubRepositorySearchResponse> SearchRepositoriesByTopicWithCacheAsync(
        string topic,
        int perPage,
        int page,
        CancellationToken cancellationToken)
    {
        var cacheKey = $"github_topic_{topic}_{perPage}_{page}";
        var result = await cache.GetOrCreateAsync(cacheKey, async entry =>
        {
            entry.AbsoluteExpirationRelativeToNow = TimeSpan.FromMinutes(GitHubTopicsConstants.CacheDurationMinutes);
            return await gitHubApiClient.SearchRepositoriesByTopicAsync(topic, perPage, page, cancellationToken).ConfigureAwait(false);
        }).ConfigureAwait(false);
        return result ?? new GitHubRepositorySearchResponse();
    }

    /// <summary>
    /// Creates ContentSearchResults from a repository and optional release.
    /// Detects multi-asset releases and creates separate results for each variant.
    /// </summary>
    private List<ContentSearchResult> CreateSearchResults(
        GitHubRepositorySearchItem repo,
        GitHubRelease? latestRelease,
        string sourceTopic)
    {
        var results = new List<ContentSearchResult>();

        // Check if this is a multi-variant release
        if (latestRelease != null && ShouldSplitAssets(latestRelease))
        {
            // Filter to only content assets (exclude source code)
            var contentAssets = latestRelease.Assets
                .Where(a => !IsSourceCodeAsset(a.Name))
                .ToList();

            logger.LogInformation(
                "Detected multi-variant release for {Repo}: {AssetCount} content assets",
                repo.FullName,
                contentAssets.Count);

            // Create separate result for each content asset
            foreach (var asset in contentAssets)
            {
                var assetResult = CreateSearchResultForAsset(repo, latestRelease, asset, sourceTopic);
                results.Add(assetResult);
            }
        }
        else
        {
            // Single result for the entire release
            var result = CreateSearchResult(repo, latestRelease, sourceTopic);
            results.Add(result);
        }

        return results;
    }

    /// <summary>
    /// Creates a ContentSearchResult for a single release asset.
    /// </summary>
    private ContentSearchResult CreateSearchResultForAsset(
        GitHubRepositorySearchItem repo,
        GitHubRelease release,
        GitHubReleaseAsset asset,
        string sourceTopic)
    {
        // Infer content type from topics first, then fall back to name-based inference
        var (contentType, isTypeInferred) = InferContentTypeFromTopics(repo.Topics);
        if (isTypeInferred)
        {
            var nameInference = GitHubInferenceHelper.InferContentType(repo.Name, release.Name);
            contentType = nameInference.Type;
        }

        // Infer game type
        var (gameType, isGameInferred) = InferGameTypeFromTopics(repo.Topics);
        if (isGameInferred)
        {
            var nameInference = GitHubInferenceHelper.InferTargetGame(repo.Name, release.Name);
            gameType = nameInference.Type;
        }

        // Extract asset variant name (e.g., "English" from "0_ImprovedMenusEnglish.big")
        var assetVariant = ExtractAssetVariant(asset.Name);

        // Generate unique manifest ID including asset variant
        // Content name: reponame + variantname (owner is publisher, tag is version)
        // This ensures each variant gets a unique ID after normalization
        var version = release.TagName ?? "latest";
        var userVersion = ExtractVersionFromTag(version);
        var contentName = $"{repo.Name}{assetVariant}";

        var manifestId = ManifestIdGenerator.GeneratePublisherContentId(
            repo.Owner.Login,
            contentType,
            contentName,
            userVersion);

        var result = new ContentSearchResult
        {
            Id = manifestId,
            Name = $"{repo.Name} ({assetVariant})", // Show variant in name
            Description = repo.Description ?? $"Community content from {repo.Owner.Login}/{repo.Name}",
            Version = version,
            AuthorName = repo.Owner.Login,
            ContentType = contentType,
            TargetGame = gameType,
            IsInferred = isTypeInferred || isGameInferred,
            ProviderName = SourceName,
            RequiresResolution = true,
            ResolverId = GitHubConstants.GitHubReleaseResolverId,
            SourceUrl = repo.HtmlUrl,
            LastUpdated = release.PublishedAt?.DateTime ?? repo.UpdatedAt,
            DownloadSize = asset.Size,
        };

        // Add tags from topics
        foreach (var topic in repo.Topics.Take(MaxTagsToInclude))
        {
            result.Tags.Add(topic);
        }

        // Add variant tag
        result.Tags.Add(assetVariant.ToLowerInvariant());

        // Add resolver metadata
        result.ResolverMetadata[GitHubConstants.OwnerMetadataKey] = repo.Owner.Login;
        result.ResolverMetadata[GitHubConstants.RepoMetadataKey] = repo.Name;
        result.ResolverMetadata[GitHubConstants.TagMetadataKey] = version;
        result.ResolverMetadata[GitHubTopicsConstants.SourceTopicMetadataKey] = sourceTopic;
        result.ResolverMetadata[GitHubTopicsConstants.StarCountMetadataKey] = repo.StargazersCount.ToString();
        result.ResolverMetadata[GitHubTopicsConstants.ForkCountMetadataKey] = repo.ForksCount.ToString();
        result.ResolverMetadata["asset-name"] = asset.Name; // Store asset name for resolution
        if (!string.IsNullOrEmpty(repo.Language))
        {
            result.ResolverMetadata[GitHubTopicsConstants.LanguageMetadataKey] = repo.Language;
        }

        // Store the single asset for resolution
        result.SetData(new GitHubArtifact
        {
            Name = asset.Name,
            DownloadUrl = asset.BrowserDownloadUrl,
            SizeInBytes = asset.Size,
            IsRelease = true,
        });

        return result;
    }

    /// <summary>
    /// Creates a ContentSearchResult from a repository and optional release.
    /// </summary>
    private ContentSearchResult CreateSearchResult(
        GitHubRepositorySearchItem repo,
        GitHubRelease? latestRelease,
        string sourceTopic)
    {
        // Infer content type from topics first, then fall back to name-based inference
        var (contentType, isTypeInferred) = InferContentTypeFromTopics(repo.Topics);
        if (isTypeInferred)
        {
            var nameInference = GitHubInferenceHelper.InferContentType(repo.Name, latestRelease?.Name);
            contentType = nameInference.Type;
        }

        // Infer game type
        var (gameType, isGameInferred) = InferGameTypeFromTopics(repo.Topics);
        if (isGameInferred)
        {
            var nameInference = GitHubInferenceHelper.InferTargetGame(repo.Name, latestRelease?.Name);
            gameType = nameInference.Type;
        }

        // Generate manifest ID
        var version = latestRelease?.TagName ?? "latest";
        var manifestId = ManifestIdGenerator.GenerateGitHubContentId(
            repo.Owner.Login,
            repo.Name,
            contentType,
            version);

        var result = new ContentSearchResult
        {
            Id = manifestId,
            Name = repo.Name,
            Description = repo.Description ?? $"Community content from {repo.Owner.Login}/{repo.Name}",
            Version = version,
            AuthorName = repo.Owner.Login,
            ContentType = contentType,
            TargetGame = gameType,
            IsInferred = isTypeInferred || isGameInferred,
            ProviderName = SourceName,
            RequiresResolution = true,
            ResolverId = GitHubConstants.GitHubReleaseResolverId, // Use existing GitHub resolver
            SourceUrl = repo.HtmlUrl,
            LastUpdated = latestRelease?.PublishedAt?.DateTime ?? repo.UpdatedAt,
            DownloadSize = latestRelease?.Assets.Sum(a => a.Size) ?? 0,
        };

        // Add tags from topics
        foreach (var topic in repo.Topics.Take(MaxTagsToInclude))
        {
            result.Tags.Add(topic);
        }

        // Add resolver metadata
        result.ResolverMetadata[GitHubConstants.OwnerMetadataKey] = repo.Owner.Login;
        result.ResolverMetadata[GitHubConstants.RepoMetadataKey] = repo.Name;
        result.ResolverMetadata[GitHubConstants.TagMetadataKey] = version;
        result.ResolverMetadata[GitHubTopicsConstants.SourceTopicMetadataKey] = sourceTopic;
        result.ResolverMetadata[GitHubTopicsConstants.StarCountMetadataKey] = repo.StargazersCount.ToString();
        result.ResolverMetadata[GitHubTopicsConstants.ForkCountMetadataKey] = repo.ForksCount.ToString();
        if (!string.IsNullOrEmpty(repo.Language))
        {
            result.ResolverMetadata[GitHubTopicsConstants.LanguageMetadataKey] = repo.Language;
        }

        // Store full release data for resolution
        if (latestRelease != null)
        {
            result.SetData(latestRelease);
        }
        else
        {
            result.SetData(repo.ToRepository());
        }

        return result;
    }
}<|MERGE_RESOLUTION|>--- conflicted
+++ resolved
@@ -350,11 +350,7 @@
             return false;
 
         // Count standalone files (non-archive extensions)
-<<<<<<< HEAD
-        string[] standaloneExtensions = [".big", ".csf", ".ini", ".w3d", ".dds", ".tga"];
-=======
         string[] standaloneExtensions = [".big", ".csf", ".ini", ".w3d", ".dds", ".tga", ".zip"];
->>>>>>> 2425513b
         var standaloneCount = release.Assets.Count(a =>
             standaloneExtensions.Any(ext => a.Name.EndsWith(ext, StringComparison.OrdinalIgnoreCase)));
 
@@ -495,17 +491,8 @@
             { "portuguese", "Portuguese" },
         };
 
-<<<<<<< HEAD
-=======
         // Check if filename contains a resolution (e.g., 1920x1080)
-        var resolutionMatch = MyRegex().Match(nameWithoutExt);
-        if (resolutionMatch.Success)
-        {
-            return resolutionMatch.Value;
-        }
-
-        // Check if filename contains a language keyword
->>>>>>> 2425513b
+        // Note: Resolution matching is already handled by VariantPatterns.ResolutionPattern() above.
         foreach (var (pattern, displayName) in languagePatterns)
         {
             if (nameWithoutExt.Contains(pattern, StringComparison.OrdinalIgnoreCase))
