using System;
using System.Collections.Generic;
using System.Collections.ObjectModel;
using System.Linq;
using System.Threading;
using System.Threading.Tasks;
using System.Windows.Input;
using CommunityToolkit.Mvvm.ComponentModel;
using CommunityToolkit.Mvvm.Input;
using CommunityToolkit.Mvvm.Messaging;
using GenHub.Core.Helpers;
using GenHub.Core.Interfaces.Content;
using GenHub.Core.Interfaces.GameProfiles;
using GenHub.Core.Interfaces.Manifest;
using GenHub.Core.Interfaces.Notifications;
using GenHub.Core.Models.Enums;
using GenHub.Core.Models.GameProfile;
using GenHub.Features.Content.ViewModels;
using Microsoft.Extensions.Logging;

namespace GenHub.Features.Downloads.ViewModels;

/// <summary>
/// ViewModel for a publisher card displaying content from a single publisher.
/// </summary>
public partial class PublisherCardViewModel : ObservableObject, IRecipient<ProfileCreatedMessage>, IRecipient<ProfileUpdatedMessage>, IRecipient<ProfileDeletedMessage>, IDisposable
{
    private readonly ILogger<PublisherCardViewModel> _logger;
    private readonly IContentOrchestrator _contentOrchestrator;
    private readonly IContentManifestPool _manifestPool;
    private readonly IProfileContentService _profileContentService;
    private readonly IGameProfileManager _profileManager;
    private readonly INotificationService _notificationService;
    private readonly CancellationTokenSource _cts = new();
    private readonly SemaphoreSlim _profileLock = new(1, 1);

    private bool _disposed;

    [ObservableProperty]
    private string _publisherId = string.Empty;

    [ObservableProperty]
    private string _displayName = string.Empty;

    [ObservableProperty]
    private string _iconPathData = string.Empty;

    [ObservableProperty]
    private string? _logoSource;

    [ObservableProperty]
    private string _latestVersion = string.Empty;

    [ObservableProperty]
    private string _releaseNotes = string.Empty;

    [ObservableProperty]
    private DateTime? _releaseDate;

    [ObservableProperty]
    private long? _downloadSize;

    [ObservableProperty]
    private bool _isExpanded;

    [ObservableProperty]
    private bool _isLoading = true;

    [ObservableProperty]
    private bool _hasError;

    [ObservableProperty]
    private string _errorMessage = string.Empty;

    [ObservableProperty]
    private ObservableCollection<ContentTypeGroup> _contentTypes = [];

    [ObservableProperty]
    private bool _showContentSummary = true;

    [ObservableProperty]
    private string _primaryActionText = string.Empty;

    [ObservableProperty]
    private ICommand? _primaryActionCommand;

    /// <summary>
    /// Gets or sets the available profiles for the "Add to Profile" dropdown.
    /// </summary>
    [ObservableProperty]
    private ObservableCollection<GameProfile> _availableProfiles = [];

    /// <summary>
    /// Initializes a new instance of the <see cref="PublisherCardViewModel"/> class.
    /// </summary>
    /// <param name="logger">The logger.</param>
    /// <param name="contentOrchestrator">The content orchestrator.</param>
    /// <param name="manifestPool">The manifest pool.</param>
    /// <param name="profileContentService">The profile content service.</param>
    /// <param name="profileManager">The profile manager.</param>
    /// <param name="notificationService">The notification service.</param>
    public PublisherCardViewModel(
        ILogger<PublisherCardViewModel> logger,
        IContentOrchestrator contentOrchestrator,
        IContentManifestPool manifestPool,
        IProfileContentService profileContentService,
        IGameProfileManager profileManager,
        INotificationService notificationService)
    {
        _logger = logger;
        _contentOrchestrator = contentOrchestrator;
        _manifestPool = manifestPool;
        _profileContentService = profileContentService;
        _profileManager = profileManager;
        _notificationService = notificationService;

        // Subscribe to collection changes to update HasContent and ContentSummary
        ContentTypes.CollectionChanged += (s, e) =>
        {
            OnPropertyChanged(nameof(HasContent));
            OnPropertyChanged(nameof(ContentSummary));
        };

        // Register for profile creation and deletion messages
        WeakReferenceMessenger.Default.RegisterAll(this);
    }

    /// <inheritdoc/>
    public void Dispose()
    {
        if (!_disposed)
        {
            _cts.Cancel();
            _cts.Dispose();
            _profileLock.Dispose();
            WeakReferenceMessenger.Default.UnregisterAll(this);
            _disposed = true;
            GC.SuppressFinalize(this);
        }
    }

    /// <summary>
    /// Refreshes the list of available profiles.
    /// </summary>
    /// <param name="cancellationToken">The cancellation token.</param>
    /// <returns>A task representing the asynchronous operation.</returns>
    public async Task RefreshAvailableProfilesAsync(CancellationToken cancellationToken = default)
    {
        using var linkedCts = CancellationTokenSource.CreateLinkedTokenSource(_cts.Token, cancellationToken);
        var token = linkedCts.Token;

        await _profileLock.WaitAsync(token);
        try
        {
            var profilesResult = await _profileManager.GetAllProfilesAsync(token);
            if (profilesResult.Success && profilesResult.Data != null)
            {
                AvailableProfiles.Clear();

                // Force complete refresh by getting fresh profile instances
                // This ensures icon changes and other updates are reflected in the UI
                foreach (var profileId in profilesResult.Data.Select(p => p.Id))
                {
                    if (token.IsCancellationRequested)
                    {
                        return;
                    }

                    var freshProfileResult = await _profileManager.GetProfileAsync(profileId, token);
                    if (freshProfileResult.Success && freshProfileResult.Data != null)
                    {
                        AvailableProfiles.Add(freshProfileResult.Data);
                    }
                }

                _logger.LogDebug("Refreshed available profiles: {Count} profiles", AvailableProfiles.Count);
            }
        }
        catch (OperationCanceledException)
        {
            // Ignore cancellation
        }
        catch (Exception ex)
        {
            _logger.LogWarning(ex, "Failed to refresh available profiles");
        }
        finally
        {
            _profileLock.Release();
        }
    }

    /// <summary>
    /// Receives profile creation messages and refreshes the available profiles dropdown.
    /// </summary>
    /// <param name="message">The profile created message.</param>
    public void Receive(ProfileCreatedMessage message)
    {
        _logger.LogDebug("Profile created: {Name}", message.Profile.Name);
        RefreshProfilesOnUiThread();
    }

    /// <summary>
    /// Receives profile update messages and refreshes the available profiles dropdown.
    /// </summary>
    /// <param name="message">The profile updated message.</param>
    public void Receive(ProfileUpdatedMessage message)
    {
        _logger.LogDebug("Profile updated: {Name}", message.Profile.Name);
        RefreshProfilesOnUiThread();
    }

    /// <summary>
    /// Receives profile deletion messages and refreshes the available profiles dropdown.
    /// </summary>
    /// <param name="message">The profile deleted message.</param>
    public void Receive(ProfileDeletedMessage message)
    {
        _logger.LogDebug("Profile deleted: {Name}", message.ProfileName);
        RefreshProfilesOnUiThread();
    }

    /// <summary>
    /// Called when IsExpanded changes - refresh profiles for the dropdown.
    /// </summary>
    partial void OnIsExpandedChanged(bool value)
    {
        if (value)
        {
            _ = RefreshAvailableProfilesAsync();
        }
    }

    /// <summary>
    /// Gets a value indicating whether there is any content available.
    /// </summary>
    public bool HasContent => ContentTypes?.Count > 0;

    /// <summary>
    /// Gets a summary of available content types (e.g., "2 Content", "3 Content").
    /// </summary>
    public string ContentSummary
    {
        get
        {
            if (ContentTypes == null || ContentTypes.Count == 0)
            {
                return string.Empty;
            }

            var totalCount = ContentTypes.Sum(g => g.Items.Count);

            if (totalCount == 0)
            {
                return string.Empty;
            }

            return totalCount == 1 ? "1 Content" : $"{totalCount} Content";
        }
    }

    /// <summary>
    /// Refreshes the installation status of all content items by checking the manifest pool.
    /// </summary>
    /// <returns>A task representing the asynchronous operation.</returns>
    public async Task RefreshInstallationStatusAsync()
    {
        try
        {
            var result = await _manifestPool.GetAllManifestsAsync();
            if (!result.Success || result.Data == null)
            {
                _logger.LogWarning("Failed to retrieve manifests for installation status check");
                return;
            }

            // Get all installed manifests
            var allManifests = result.Data.ToList();

            _logger.LogInformation(
                "Checking installation status for {PublisherId} - {ManifestCount} total manifests in pool",
                PublisherId,
                allManifests.Count);

            // Log all manifests for debugging
            foreach (var m in allManifests)
            {
                _logger.LogDebug(
                    "Installed manifest: Id={Id}, Version={Version}, Publisher={Publisher}, ContentType={ContentType}",
                    m.Id.Value,
                    m.Version,
                    m.Publisher?.PublisherType ?? "null",
                    m.ContentType);
            }

            // Update each content item's IsInstalled status
            foreach (var group in ContentTypes)
            {
                foreach (var item in group.Items)
                {
                    // Find all matching manifests for this item to populate variants
                    var variants = FindContentVariants(item, allManifests, PublisherId);

                    // Update variants collection
                    if (variants.Count > 0)
                    {
                        // Only update if changed to avoid unnecessary UI updates
                        // Check if counts differ or if any IDs differ
                        var currentIds = item.AvailableVariants.Select(v => v.Id.Value).ToHashSet();
                        var newIds = variants.Select(v => v.Id.Value).ToHashSet();

                        if (!currentIds.SetEquals(newIds))
                        {
                            item.AvailableVariants.Clear();
                            foreach (var variant in variants)
                            {
                                item.AvailableVariants.Add(variant);
                            }
                        }
                    }
                    else
                    {
                        item.AvailableVariants.Clear();
                    }

                    var isDownloaded = variants.Count > 0;
                    item.IsDownloaded = isDownloaded;
                    item.IsInstalled = isDownloaded;

                    // If we have a single variant, ensure the Model ID matches it
                    if (variants.Count == 1)
                    {
                        var variant = variants[0];
                        if (item.Model.Id != variant.Id.Value)
                        {
                            item.Model.Id = variant.Id.Value;
                        }
                    }

                    // If we have multiple variants, we don't change the Model.Id arbitrarily
                    // The UI will force the user to choose one from AvailableVariants
                    _logger.LogDebug(
                        "Content item: {Name} v{Version} ({ContentType}) - Downloaded: {IsDownloaded}, Variants: {VariantCount}",
                        item.Name,
                        item.Version,
                        item.Model.ContentType,
                        item.IsDownloaded,
                        item.AvailableVariants.Count);
                }
            }
        }
        catch (Exception ex)
        {
            _logger.LogError(ex, "Failed to refresh installation status for {PublisherId}", PublisherId);
        }
    }

    /// <summary>
    /// Extracts numeric date from version strings like "weekly-2025-11-21" or "20251121".
    /// </summary>
    private static string ExtractDateFromVersion(string version)
    {
        if (string.IsNullOrEmpty(version))
        {
            return string.Empty;
        }

        var numericVersion = VersionHelper.ExtractVersionFromVersionString(version);
        return numericVersion > 0 ? numericVersion.ToString() : string.Empty;
    }

    /// <summary>
    /// Formats a user-friendly progress status message.
    /// </summary>
    private static string FormatProgressStatus(GenHub.Core.Models.Content.ContentAcquisitionProgress progress)
    {
        var phaseName = progress.Phase switch
        {
            Core.Models.Content.ContentAcquisitionPhase.Downloading => "Downloading",
            Core.Models.Content.ContentAcquisitionPhase.Extracting => "Extracting",
            Core.Models.Content.ContentAcquisitionPhase.Copying => "Copying",
            Core.Models.Content.ContentAcquisitionPhase.ValidatingManifest => "Validating manifest",
            Core.Models.Content.ContentAcquisitionPhase.ValidatingFiles => "Validating files",
            Core.Models.Content.ContentAcquisitionPhase.Delivering => "Installing",
            Core.Models.Content.ContentAcquisitionPhase.Completed => "Complete",
            _ => "Processing",
        };

        // Format with percentage and phase
        var percentText = progress.ProgressPercentage > 0 ? $"{progress.ProgressPercentage:F0}%" : string.Empty;

        // Add file/bytes info if available
        if (progress.TotalBytes > 0 && progress.Phase == Core.Models.Content.ContentAcquisitionPhase.Downloading)
        {
            var downloaded = ByteFormatHelper.FormatBytes(progress.BytesProcessed);
            var total = ByteFormatHelper.FormatBytes(progress.TotalBytes);
            return $"{phaseName}: {downloaded} / {total} ({percentText})";
        }

        if (progress.TotalFiles > 0)
        {
            var phasePercent = progress.TotalFiles > 0
                ? (int)((double)progress.FilesProcessed / progress.TotalFiles * 100)
                : 0;
            return $"{phaseName}: {progress.FilesProcessed}/{progress.TotalFiles} files ({phasePercent}%)";
        }

        if (!string.IsNullOrEmpty(progress.CurrentOperation))
        {
            return $"{phaseName}: {progress.CurrentOperation}";
        }

        return !string.IsNullOrEmpty(percentText) ? $"{phaseName}... {percentText}" : $"{phaseName}...";
    }

    /// <summary>
    /// Finds all installed content manifest variants that match the given content item.
    /// Used to populate <see cref="ContentItemViewModel.AvailableVariants"/>.
    /// </summary>
    private static List<Core.Models.Manifest.ContentManifest> FindContentVariants(
        ContentItemViewModel item,
        List<Core.Models.Manifest.ContentManifest> allManifests,
        string publisherId)
    {
        var variants = new List<Core.Models.Manifest.ContentManifest>();
        var itemId = item.Model.Id ?? string.Empty;
        var itemVersion = item.Version ?? string.Empty;
        var itemDatePart = ExtractDateFromVersion(itemVersion);

        foreach (var manifest in allManifests)
        {
            // SKIP MAP PACKS if the item is a GameClient
            // We want to associate MapPacks with GameClients only via dependencies,
            // not as "variants" of the GameClient itself in this context,
            // UNLESS the item itself IS a MapPack.
            if (item.Model.ContentType != manifest.ContentType)
            {
                continue;
            }

            // SKIP detected local game clients (userVersion 0)
            // Detected clients have ID like: 1.0.generalsonline.gameclient.zerohour30hz
            // Downloaded content has ID like: 1.1215251.generalsonline.gameclient.30hz
            // We only want downloaded content as variants for the add-to-profile dropdown
            var manifestIdParts = manifest.Id.Value.Split('.');
            if (manifestIdParts.Length >= 2 && manifestIdParts[1] == "0")
            {
                continue;
            }

            // Direct ID match
            if (!string.IsNullOrEmpty(itemId) &&
                manifest.Id.Value.Equals(itemId, StringComparison.OrdinalIgnoreCase))
            {
                variants.Add(manifest);
                continue;
            }

            // Publisher Check
            var hasPublisherInId = manifestIdParts.Length > 2 &&
                manifestIdParts[2].Equals(publisherId, StringComparison.OrdinalIgnoreCase);
            var publisherMatch = hasPublisherInId ||
                (manifest.Publisher?.PublisherType?.Equals(publisherId, StringComparison.OrdinalIgnoreCase) == true);

            if (!publisherMatch)
            {
                continue;
            }

            // Name Match check
            // For variants, the name often contains the variant suffix (e.g. "Generals", "Zero Hour", "30Hz").
            // But strict name matching might filter out variants if their names differ too much.
            // For SuperHackers: Item="weekly-2025-12-12", Manifest="TheSuperHackers-GeneralsGameCode - Generals"
            //   -> Names don't match, but they ARE the same release (same publisher + version).
            // So we check names, but if names don't match, we still proceed to version check.
            // If publisher matches AND version matches, that's sufficient for variant detection.
            var itemName = item.Name?.ToLowerInvariant() ?? string.Empty;
            var manifestName = manifest.Name?.ToLowerInvariant() ?? string.Empty;

            var nameMatch = false;
            if (!string.IsNullOrEmpty(itemName) && !string.IsNullOrEmpty(manifestName))
            {
                var normalizedItemName = itemName.Replace(" ", string.Empty).Replace("-", string.Empty);
                var normalizedManifestName = manifestName.Replace(" ", string.Empty).Replace("-", string.Empty);

                if (normalizedManifestName.Contains(normalizedItemName, StringComparison.OrdinalIgnoreCase) ||
                    normalizedItemName.Contains(normalizedManifestName, StringComparison.OrdinalIgnoreCase))
                {
                    nameMatch = true;
                }
            }

            // Version Match check
            var manifestVersion = manifest.Version ?? string.Empty;
            var manifestDatePart = ExtractDateFromVersion(manifestVersion);

            var versionMatch = false;

            // Direct version match
            if (manifestVersion.Equals(itemVersion, StringComparison.OrdinalIgnoreCase))
            {
                versionMatch = true;
            }

            // Date part match (e.g., "weekly-2025-12-12" vs "20251212")
            else if (!string.IsNullOrEmpty(itemDatePart) &&
                !string.IsNullOrEmpty(manifestDatePart) &&
                itemDatePart.Equals(manifestDatePart, StringComparison.OrdinalIgnoreCase))
            {
                versionMatch = true;
            }
<<<<<<< HEAD
=======

            // If publisher matches AND (names match OR versions match), it's a variant
            // RESTRICTION: strict version matching without name matching is ONLY allowed for GameClient content.
            // This prevents "Addon A v1.0" being identified as a variant of "Addon B v1.0".
            var isGameClient = item.Model.ContentType == ContentType.GameClient;

            if (nameMatch || (versionMatch && isGameClient))
            {
                variants.Add(manifest);
            }
>>>>>>> 2425513b
        }

        // Sort variants by name for consistent UI display
        return [.. variants.OrderBy(v => v.Name)];
    }

    [RelayCommand]
    private async Task ToggleExpandAsync()
    {
        IsExpanded = !IsExpanded;
        _logger.LogDebug("Publisher card {PublisherId} expanded: {IsExpanded}", PublisherId, IsExpanded);

        if (IsExpanded)
        {
            await RefreshInstallationStatusAsync();
        }
    }

    [RelayCommand]
    private async Task DownloadContentAsync(ContentItemViewModel item)
    {
        if (item.IsDownloaded)
        {
            _logger.LogDebug("Content {ItemName} is already downloaded", item.Name);
            return;
        }

        if (item.Model == null)
        {
            _logger.LogError("Cannot install item {ItemName}: Model is null", item.Name);
            item.DownloadStatus = "Error: No source available";
            return;
        }

        try
        {
            _logger.LogInformation("Starting download of {ItemName} v{Version}", item.Name, item.Version);
            item.IsDownloading = true;
            item.DownloadStatus = "Downloading...";
            item.DownloadProgress = 0;

            var progress = new Progress<GenHub.Core.Models.Content.ContentAcquisitionProgress>(p =>
            {
                item.DownloadProgress = (int)p.ProgressPercentage;
                item.DownloadStatus = FormatProgressStatus(p);
            });

            var result = await _contentOrchestrator.AcquireContentAsync(item.Model, progress);

            if (result.Success)
            {
                item.DownloadStatus = "✓ Downloaded";
                item.DownloadProgress = 100;
                item.IsDownloaded = true;

                // Update the Model.Id with the resolved manifest ID
                if (result.Data != null)
                {
                    item.Model.Id = result.Data.Id.Value;
                    _logger.LogDebug("Updated Model.Id to resolved manifest ID: {ManifestId}", item.Model.Id);

                    // Refresh installation status to populate variants
                    await RefreshInstallationStatusAsync();
                }

                _logger.LogInformation("Successfully downloaded {ItemName}", item.Name);
                _notificationService.ShowSuccess("Download Complete", $"Downloaded {item.Name}");
            }
            else
            {
                var errorMsg = result.Errors != null ? string.Join(", ", result.Errors) : "Unknown error";
                item.DownloadStatus = $"✗ Failed: {errorMsg}";
                _logger.LogError("Failed to download {ItemName}: {Error}", item.Name, errorMsg);
            }
        }
        catch (Exception ex)
        {
            item.DownloadStatus = $"✗ Error: {ex.Message}";
            _logger.LogError(ex, "Exception during download of {ItemName}", item.Name);
        }
        finally
        {
            item.IsDownloading = false;
        }
    }

    [RelayCommand]
    private void ViewDetails()
    {
        _logger.LogDebug("Viewing details for {PublisherName}", DisplayName);

        // TODO: Open publisher details view or website
    }

    /// <summary>
    /// Installs the latest content item from this publisher.
    /// </summary>
    /// <returns>A task representing the asynchronous operation.</returns>
    [RelayCommand]
    private async Task InstallLatestAsync()
    {
        var latestItem = ContentTypes
            .SelectMany(g => g.Items)
            .Where(i => !i.IsInstalled)
            .OrderByDescending(i => i.Model.LastUpdated)
            .FirstOrDefault();

        if (latestItem == null)
        {
            _logger.LogInformation("No uninstalled content available for {PublisherId}", PublisherId);
            return;
        }

        await DownloadContentAsync(latestItem);
    }

    [RelayCommand]
    private async Task AddToProfileAsync(object? args)
    {
        if (args is not object[] parameters || parameters.Length != 2)
        {
            return;
        }

        if (parameters[1] is not GameProfile profile)
        {
            return;
        }

        string contentId;
        string contentName;
        bool isDownloading = false;

        if (parameters[0] is ContentItemViewModel item)
        {
            // If item has variants, user MUST select one through the variant dropdown
            // The UI should call this method with the ContentManifest, not the item
            if (item.HasVariants && item.AvailableVariants.Count > 0)
            {
                // Use first variant as default if called directly with item
                contentId = item.AvailableVariants[0].Id.Value;
                contentName = item.AvailableVariants[0].Name ?? item.Name;
                _logger.LogDebug("Using first variant manifest ID: {ManifestId}", contentId);
            }
            else if (item.IsDownloaded && !string.IsNullOrEmpty(item.Model.Id) && item.Model.Id.Count(c => c == '.') >= 4)
            {
                // Downloaded single variant - Model.Id should be updated to proper format
                contentId = item.Model.Id;
                contentName = item.Name;
            }
            else if (!item.IsDownloaded)
            {
                item.DownloadStatus = "✗ Download content first";
                _logger.LogWarning("Cannot add {ItemName} to profile: content not downloaded yet", item.Name);
                return;
            }
            else
            {
                // Fallback - try to find the manifest in the pool that matches this item
                item.DownloadStatus = "✗ Invalid content ID";
                _logger.LogWarning("Cannot add {ItemName} to profile: invalid manifest ID format {Id}", item.Name, item.Model.Id);
                return;
            }

            isDownloading = item.IsDownloading;
        }
        else if (parameters[0] is Core.Models.Manifest.ContentManifest manifest)
        {
            // Manifest passed directly (from variant selection) - use its ID
            contentId = manifest.Id.Value;
            contentName = manifest.Name ?? "Unknown";
            isDownloading = false;
        }
        else
        {
            return;
        }

        if (isDownloading)
        {
            return;
        }

        try
        {
            _logger.LogInformation("Adding {ContentName} ({ContentId}) to profile {ProfileName}", contentName, contentId, profile.Name);

            // If we have an item access, update status
            if (parameters[0] is ContentItemViewModel vmItem)
            {
                vmItem.DownloadStatus = "Adding to profile...";
            }

            var result = await _profileContentService.AddContentToProfileAsync(
                profile.Id,
                contentId,
                CancellationToken.None);

            if (result.Success)
            {
                if (parameters[0] is ContentItemViewModel successItem)
                {
                    successItem.DownloadStatus = $"✓ Added to {profile.Name}";
                }

                // Notify other components that a profile was updated
                try
                {
                    var message = new ProfileUpdatedMessage(profile);
                    WeakReferenceMessenger.Default.Send(message);
                }
                catch (Exception ex)
                {
                    _logger.LogWarning(ex, "Failed to send ProfileUpdatedMessage");
                }

                if (result.WasContentSwapped)
                {
                    _notificationService.ShowInfo(
                        "Content Replaced",
                        $"Replaced '{result.SwappedContentName}' with '{contentName}' in profile '{profile.Name}'");

                    _logger.LogInformation(
                        "Content swap: replaced {OldContent} with {NewContent} in profile {ProfileName}",
                        result.SwappedContentName,
                        contentName,
                        profile.Name);
                }
                else
                {
                    _notificationService.ShowSuccess(
                        "Added to Profile",
                        $"'{contentName}' added to profile '{profile.Name}'");
                }

                await RefreshAvailableProfilesAsync();
            }
            else
            {
                if (parameters[0] is ContentItemViewModel failItem)
                {
                    failItem.DownloadStatus = $"✗ Failed: {result.FirstError}";
                }

                _notificationService.ShowError(
                    "Failed to Add to Profile",
                    result.FirstError ?? "Unknown error occurred");
                _logger.LogError("Failed to add content to profile: {Error}", result.FirstError);
            }
        }
        catch (Exception ex)
        {
            if (parameters[0] is ContentItemViewModel errItem)
            {
                errItem.DownloadStatus = $"✗ Error: {ex.Message}";
            }

            _notificationService.ShowError(
                "Error Adding to Profile",
                $"An unexpected error occurred: {ex.Message}");
            _logger.LogError(ex, "Exception adding content to profile");
        }
    }

    [RelayCommand]
    private async Task CreateProfileWithContentAsync(object? parameter)
    {
        if (parameter == null)
        {
            return;
        }

        string contentId;
        string contentName;
        ContentItemViewModel? itemForStatus = null;

        if (parameter is ContentItemViewModel item)
        {
            // Handle ContentItemViewModel
            if (item.IsDownloading)
            {
                return;
            }

            itemForStatus = item;

            if (item.HasVariants && item.AvailableVariants.Count > 0)
            {
                contentId = item.AvailableVariants[0].Id.Value;
                contentName = item.AvailableVariants[0].Name ?? item.Name;
            }
            else
            {
                contentId = item.Model.Id;
                contentName = item.Name;
            }
        }
        else if (parameter is Core.Models.Manifest.ContentManifest manifest)
        {
            // Handle ContentManifest directly from variant selection
            contentId = manifest.Id.Value;
            contentName = manifest.Name ?? "Unknown";
        }
        else
        {
            return;
        }

        try
        {
            var baseName = $"{contentName} Profile";
            var profileName = baseName;
            var counter = 1;

            // Ensure unique name
            while (AvailableProfiles.Any(p => p.Name.Equals(profileName, StringComparison.OrdinalIgnoreCase)))
            {
                profileName = $"{baseName} ({counter++})";
            }

            _logger.LogInformation("Creating new profile '{ProfileName}' with {ContentName}", profileName, contentName);

            if (itemForStatus != null)
            {
                itemForStatus.DownloadStatus = "Creating profile...";
            }

            var result = await _profileContentService.CreateProfileWithContentAsync(
                profileName,
                contentId,
                CancellationToken.None);

            if (result.Success && result.Data != null)
            {
                if (itemForStatus != null)
                {
                    itemForStatus.DownloadStatus = $"✓ Profile created: {result.Data.Name}";
                }

                // Notify other components that a profile was created
                try
                {
                    var message = new ProfileCreatedMessage(result.Data);
                    WeakReferenceMessenger.Default.Send(message);
                }
                catch (Exception ex)
                {
                    _logger.LogWarning(ex, "Failed to send ProfileCreatedMessage");
                }

                await RefreshAvailableProfilesAsync();
            }
            else
            {
                if (itemForStatus != null)
                {
                    itemForStatus.DownloadStatus = $"✗ Failed: {result.FirstError}";
                }

                _notificationService.ShowError(
                    "Failed to Create Profile",
                    result.FirstError ?? "Unknown error occurred");
                _logger.LogError("Failed to create profile: {Error}", result.FirstError);
            }
        }
        catch (Exception ex)
        {
            if (itemForStatus != null)
            {
                itemForStatus.DownloadStatus = $"✗ Error: {ex.Message}";
            }

            _notificationService.ShowError(
                "Error Creating Profile",
                $"An unexpected error occurred: {ex.Message}");
            _logger.LogError(ex, "Exception creating profile with content");
        }
    }

    private void RefreshProfilesOnUiThread()
    {
        Avalonia.Threading.Dispatcher.UIThread.InvokeAsync(async () =>
        {
            try
            {
                await RefreshAvailableProfilesAsync();
            }
            catch (Exception ex)
            {
                _logger.LogError(ex, "Failed to refresh profiles dropdown");
            }
        });
    }
}<|MERGE_RESOLUTION|>--- conflicted
+++ resolved
@@ -260,10 +260,10 @@
     }
 
     /// <summary>
-    /// Refreshes the installation status of all content items by checking the manifest pool.
+    /// Refreshes the download status of all content items by checking the manifest pool.
     /// </summary>
     /// <returns>A task representing the asynchronous operation.</returns>
-    public async Task RefreshInstallationStatusAsync()
+    public async Task RefreshDownloadStatusAsync()
     {
         try
         {
@@ -325,7 +325,6 @@
 
                     var isDownloaded = variants.Count > 0;
                     item.IsDownloaded = isDownloaded;
-                    item.IsInstalled = isDownloaded;
 
                     // If we have a single variant, ensure the Model ID matches it
                     if (variants.Count == 1)
@@ -509,8 +508,6 @@
             {
                 versionMatch = true;
             }
-<<<<<<< HEAD
-=======
 
             // If publisher matches AND (names match OR versions match), it's a variant
             // RESTRICTION: strict version matching without name matching is ONLY allowed for GameClient content.
@@ -521,7 +518,6 @@
             {
                 variants.Add(manifest);
             }
->>>>>>> 2425513b
         }
 
         // Sort variants by name for consistent UI display
@@ -536,7 +532,7 @@
 
         if (IsExpanded)
         {
-            await RefreshInstallationStatusAsync();
+            await RefreshDownloadStatusAsync();
         }
     }
 
@@ -583,8 +579,8 @@
                     item.Model.Id = result.Data.Id.Value;
                     _logger.LogDebug("Updated Model.Id to resolved manifest ID: {ManifestId}", item.Model.Id);
 
-                    // Refresh installation status to populate variants
-                    await RefreshInstallationStatusAsync();
+                    // Refresh download status to populate variants
+                    await RefreshDownloadStatusAsync();
                 }
 
                 _logger.LogInformation("Successfully downloaded {ItemName}", item.Name);
@@ -617,15 +613,15 @@
     }
 
     /// <summary>
-    /// Installs the latest content item from this publisher.
+    /// Downloads the latest content item from this publisher.
     /// </summary>
     /// <returns>A task representing the asynchronous operation.</returns>
     [RelayCommand]
-    private async Task InstallLatestAsync()
+    private async Task DownloadLatestAsync()
     {
         var latestItem = ContentTypes
             .SelectMany(g => g.Items)
-            .Where(i => !i.IsInstalled)
+            .Where(i => !i.IsDownloaded)
             .OrderByDescending(i => i.Model.LastUpdated)
             .FirstOrDefault();
 
