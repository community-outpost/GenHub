<<<<<<< HEAD
using System;
using System.Collections.Generic;
using System.Linq;
using System.Threading;
using System.Threading.Tasks;
=======
>>>>>>> 18481d0b
using GenHub.Core.Interfaces.Common;
using GenHub.Core.Interfaces.Content;
using GenHub.Core.Interfaces.Manifest;
using GenHub.Core.Interfaces.Validation;
using GenHub.Core.Models.GameInstallations;
using GenHub.Core.Models.Results;
using GenHub.Core.Models.Validation;
<<<<<<< HEAD
=======
using System;
using System.Collections.Generic;
using System.Linq;
using System.Threading;
using System.Threading.Tasks;
>>>>>>> 18481d0b
using Microsoft.Extensions.Logging;

namespace GenHub.Features.Validation;

/// <summary>
/// Validates the integrity of a base game installation directory (e.g., from Steam, EA App).
/// Focuses on installation-specific validation concerns.
/// </summary>
<<<<<<< HEAD
public class GameInstallationValidator : FileSystemValidator, IGameInstallationValidator, IValidator<GameInstallation>
{
    private readonly ILogger<GameInstallationValidator> _logger;
    private readonly IManifestProvider _manifestProvider;
    private readonly IContentValidator _contentValidator;

    /// <summary>
    /// Initializes a new instance of the <see cref="GameInstallationValidator"/> class.
    /// </summary>
    /// <param name="logger">The logger instance.</param>
    /// <param name="manifestProvider">The manifest provider.</param>
    /// <param name="contentValidator">Content validator for core validation logic.</param>
    /// <param name="hashProvider">File hash provider for validation.</param>
    public GameInstallationValidator(
        ILogger<GameInstallationValidator> logger,
        IManifestProvider manifestProvider,
        IContentValidator contentValidator,
        IFileHashProvider hashProvider)
        : base(logger ?? throw new ArgumentNullException(nameof(logger)), hashProvider)
    {
        _logger = logger ?? throw new ArgumentNullException(nameof(logger));
        _manifestProvider = manifestProvider ?? throw new ArgumentNullException(nameof(manifestProvider));
        _contentValidator = contentValidator ?? throw new ArgumentNullException(nameof(contentValidator));
    }
=======
public class GameInstallationValidator(
    ILogger<GameInstallationValidator> logger,
    IManifestProvider manifestProvider,
    IContentValidator contentValidator,
    IFileHashProvider hashProvider)
    : FileSystemValidator(logger ?? throw new ArgumentNullException(nameof(logger)), hashProvider ?? throw new ArgumentNullException(nameof(hashProvider))),
      IGameInstallationValidator, IValidator<GameInstallation>
{
    private readonly ILogger<GameInstallationValidator> _logger = logger ?? throw new ArgumentNullException(nameof(logger));
    private readonly IManifestProvider _manifestProvider = manifestProvider ?? throw new ArgumentNullException(nameof(manifestProvider));
    private readonly IContentValidator _contentValidator = contentValidator ?? throw new ArgumentNullException(nameof(contentValidator));
    private readonly IFileHashProvider _hashProvider = hashProvider ?? throw new ArgumentNullException(nameof(hashProvider));
>>>>>>> 18481d0b

    /// <summary>
    /// Validates the specified game installation.
    /// </summary>
    /// <param name="installation">The game installation to validate.</param>
    /// <param name="cancellationToken">A cancellation token.</param>
    /// <returns>A <see cref="ValidationResult"/> representing the validation outcome.</returns>
    public async Task<ValidationResult> ValidateAsync(GameInstallation installation, CancellationToken cancellationToken = default)
    {
        return await ValidateAsync(installation, null, cancellationToken);
    }

    /// <summary>
    /// Validates the specified game installation with progress reporting.
    /// </summary>
    /// <param name="installation">The game installation to validate.</param>
    /// <param name="progress">Progress reporter for MVVM integration.</param>
    /// <param name="cancellationToken">A cancellation token.</param>
    /// <returns>A <see cref="ValidationResult"/> representing the validation outcome.</returns>
    public async Task<ValidationResult> ValidateAsync(GameInstallation installation, IProgress<ValidationProgress>? progress = null, CancellationToken cancellationToken = default)
    {
        cancellationToken.ThrowIfCancellationRequested();
        _logger.LogInformation("Starting validation for installation '{Path}'", installation.InstallationPath);
        var issues = new List<ValidationIssue>();

<<<<<<< HEAD
        try
        {
            progress?.Report(new ValidationProgress(1, 6, "Fetching manifest"));

            // Fetch manifest for this installation type
            var manifest = await _manifestProvider.GetManifestAsync(installation, cancellationToken);
            cancellationToken.ThrowIfCancellationRequested();
            if (manifest == null)
            {
                issues.Add(new ValidationIssue { IssueType = ValidationIssueType.MissingFile, Path = installation.InstallationPath, Message = "Manifest not found for installation." });
                progress?.Report(new ValidationProgress(6, 6, "Validation complete"));
                return new ValidationResult(installation.InstallationPath, issues);
            }

            progress?.Report(new ValidationProgress(2, 6, "Core manifest validation"));

            // Use ContentValidator for core validation
            var manifestValidationResult = await _contentValidator.ValidateManifestAsync(manifest, cancellationToken);
            issues.AddRange(manifestValidationResult.Issues);

            progress?.Report(new ValidationProgress(3, 6, "Content integrity validation"));
=======
        // Calculate total steps dynamically based on installation
        int totalSteps = 4; // Base steps: manifest fetch, manifest validation, integrity, extraneous files
        if (installation.HasGenerals) totalSteps++;
        if (installation.HasZeroHour) totalSteps++;

        int currentStep = 0;

        progress?.Report(new ValidationProgress(++currentStep, totalSteps, "Fetching manifest"));

        // Fetch manifest for this installation type
        var manifest = await _manifestProvider.GetManifestAsync(installation, cancellationToken);
        cancellationToken.ThrowIfCancellationRequested();
        if (manifest == null)
        {
            issues.Add(new ValidationIssue { IssueType = ValidationIssueType.MissingFile, Path = installation.InstallationPath, Message = "Manifest not found for installation." });
            progress?.Report(new ValidationProgress(totalSteps, totalSteps, "Validation complete"));
            return new ValidationResult(installation.InstallationPath, issues);
        }

        progress?.Report(new ValidationProgress(++currentStep, totalSteps, "Core manifest validation"));

        // Use ContentValidator for core validation
        var manifestValidationResult = await _contentValidator.ValidateManifestAsync(manifest, cancellationToken);
        issues.AddRange(manifestValidationResult.Issues);

        progress?.Report(new ValidationProgress(++currentStep, totalSteps, "Validating content files"));

        // Use ContentValidator for full content validation (integrity + extraneous files)
        var fullValidation = await _contentValidator.ValidateAllAsync(installation.InstallationPath, manifest, progress, cancellationToken);
        issues.AddRange(fullValidation.Issues);

        // Installation-specific validations (directories, etc.)
        var requiredDirs = manifest.RequiredDirectories ?? Enumerable.Empty<string>();
        if (requiredDirs.Any())
        {
            if (installation.HasGenerals)
            {
                progress?.Report(new ValidationProgress(++currentStep, totalSteps, "Validating Generals directories"));
                issues.AddRange(await ValidateDirectoriesAsync(installation.GeneralsPath, requiredDirs, cancellationToken));
            }

            if (installation.HasZeroHour)
            {
                progress?.Report(new ValidationProgress(++currentStep, totalSteps, "Validating Zero Hour directories"));
                issues.AddRange(await ValidateDirectoriesAsync(installation.ZeroHourPath, requiredDirs, cancellationToken));
            }
        }

        progress?.Report(new ValidationProgress(totalSteps, totalSteps, "Validation complete"));
>>>>>>> 18481d0b

            // Use ContentValidator for file integrity with proper exception handling
            try
            {
                var integrityValidationResult = await _contentValidator.ValidateContentIntegrityAsync(installation.InstallationPath, manifest, cancellationToken);
                issues.AddRange(integrityValidationResult.Issues);
            }
            catch (Exception ex)
            {
                _logger.LogError(ex, "Content integrity validation failed for installation {InstallationPath}", installation.InstallationPath);
                issues.Add(new ValidationIssue
                {
                    IssueType = ValidationIssueType.CorruptedFile,
                    Severity = ValidationSeverity.Error,
                    Message = $"Content validation error: {ex.Message}",
                    Path = installation.InstallationPath,
                });
            }

            progress?.Report(new ValidationProgress(4, 6, "Detecting extraneous files"));

            try
            {
                var extraneousFilesResult = await _contentValidator.DetectExtraneousFilesAsync(installation.InstallationPath, manifest, cancellationToken);
                issues.AddRange(extraneousFilesResult.Issues);
            }
            catch (Exception ex)
            {
                _logger.LogError(ex, "Extraneous files detection failed for installation {InstallationPath}", installation.InstallationPath);
                issues.Add(new ValidationIssue
                {
                    IssueType = ValidationIssueType.UnexpectedFile,
                    Severity = ValidationSeverity.Warning,
                    Message = $"Extraneous files detection error: {ex.Message}",
                    Path = installation.InstallationPath,
                });
            }

            progress?.Report(new ValidationProgress(5, 6, "Installation specific checks"));

            // Installation-specific validations (directories, etc.)
            var requiredDirs = manifest.RequiredDirectories ?? Enumerable.Empty<string>();
            if (requiredDirs.Any())
            {
                issues.AddRange(await ValidateDirectoriesAsync(installation.InstallationPath, requiredDirs, cancellationToken));
            }

            progress?.Report(new ValidationProgress(6, 6, "Validation complete"));

            _logger.LogInformation("Installation validation for '{Path}' completed with {Count} issues.", installation.InstallationPath, issues.Count);
            return new ValidationResult(installation.InstallationPath, issues);
        }
        catch (OperationCanceledException)
        {
            throw;
        }
        catch (Exception ex)
        {
            _logger.LogError(ex, "Validation failed for installation {InstallationPath}", installation.InstallationPath);
            issues.Add(new ValidationIssue
            {
                IssueType = ValidationIssueType.CorruptedFile,
                Severity = ValidationSeverity.Error,
                Message = $"Content validation error: {ex.Message}",
                Path = installation.InstallationPath,
            });
            return new ValidationResult(installation.InstallationPath, issues);
        }
    }
}<|MERGE_RESOLUTION|>--- conflicted
+++ resolved
@@ -1,11 +1,3 @@
-<<<<<<< HEAD
-using System;
-using System.Collections.Generic;
-using System.Linq;
-using System.Threading;
-using System.Threading.Tasks;
-=======
->>>>>>> 18481d0b
 using GenHub.Core.Interfaces.Common;
 using GenHub.Core.Interfaces.Content;
 using GenHub.Core.Interfaces.Manifest;
@@ -13,14 +5,11 @@
 using GenHub.Core.Models.GameInstallations;
 using GenHub.Core.Models.Results;
 using GenHub.Core.Models.Validation;
-<<<<<<< HEAD
-=======
 using System;
 using System.Collections.Generic;
 using System.Linq;
 using System.Threading;
 using System.Threading.Tasks;
->>>>>>> 18481d0b
 using Microsoft.Extensions.Logging;
 
 namespace GenHub.Features.Validation;
@@ -29,32 +18,6 @@
 /// Validates the integrity of a base game installation directory (e.g., from Steam, EA App).
 /// Focuses on installation-specific validation concerns.
 /// </summary>
-<<<<<<< HEAD
-public class GameInstallationValidator : FileSystemValidator, IGameInstallationValidator, IValidator<GameInstallation>
-{
-    private readonly ILogger<GameInstallationValidator> _logger;
-    private readonly IManifestProvider _manifestProvider;
-    private readonly IContentValidator _contentValidator;
-
-    /// <summary>
-    /// Initializes a new instance of the <see cref="GameInstallationValidator"/> class.
-    /// </summary>
-    /// <param name="logger">The logger instance.</param>
-    /// <param name="manifestProvider">The manifest provider.</param>
-    /// <param name="contentValidator">Content validator for core validation logic.</param>
-    /// <param name="hashProvider">File hash provider for validation.</param>
-    public GameInstallationValidator(
-        ILogger<GameInstallationValidator> logger,
-        IManifestProvider manifestProvider,
-        IContentValidator contentValidator,
-        IFileHashProvider hashProvider)
-        : base(logger ?? throw new ArgumentNullException(nameof(logger)), hashProvider)
-    {
-        _logger = logger ?? throw new ArgumentNullException(nameof(logger));
-        _manifestProvider = manifestProvider ?? throw new ArgumentNullException(nameof(manifestProvider));
-        _contentValidator = contentValidator ?? throw new ArgumentNullException(nameof(contentValidator));
-    }
-=======
 public class GameInstallationValidator(
     ILogger<GameInstallationValidator> logger,
     IManifestProvider manifestProvider,
@@ -67,7 +30,6 @@
     private readonly IManifestProvider _manifestProvider = manifestProvider ?? throw new ArgumentNullException(nameof(manifestProvider));
     private readonly IContentValidator _contentValidator = contentValidator ?? throw new ArgumentNullException(nameof(contentValidator));
     private readonly IFileHashProvider _hashProvider = hashProvider ?? throw new ArgumentNullException(nameof(hashProvider));
->>>>>>> 18481d0b
 
     /// <summary>
     /// Validates the specified game installation.
@@ -93,29 +55,6 @@
         _logger.LogInformation("Starting validation for installation '{Path}'", installation.InstallationPath);
         var issues = new List<ValidationIssue>();
 
-<<<<<<< HEAD
-        try
-        {
-            progress?.Report(new ValidationProgress(1, 6, "Fetching manifest"));
-
-            // Fetch manifest for this installation type
-            var manifest = await _manifestProvider.GetManifestAsync(installation, cancellationToken);
-            cancellationToken.ThrowIfCancellationRequested();
-            if (manifest == null)
-            {
-                issues.Add(new ValidationIssue { IssueType = ValidationIssueType.MissingFile, Path = installation.InstallationPath, Message = "Manifest not found for installation." });
-                progress?.Report(new ValidationProgress(6, 6, "Validation complete"));
-                return new ValidationResult(installation.InstallationPath, issues);
-            }
-
-            progress?.Report(new ValidationProgress(2, 6, "Core manifest validation"));
-
-            // Use ContentValidator for core validation
-            var manifestValidationResult = await _contentValidator.ValidateManifestAsync(manifest, cancellationToken);
-            issues.AddRange(manifestValidationResult.Issues);
-
-            progress?.Report(new ValidationProgress(3, 6, "Content integrity validation"));
-=======
         // Calculate total steps dynamically based on installation
         int totalSteps = 4; // Base steps: manifest fetch, manifest validation, integrity, extraneous files
         if (installation.HasGenerals) totalSteps++;
@@ -165,74 +104,8 @@
         }
 
         progress?.Report(new ValidationProgress(totalSteps, totalSteps, "Validation complete"));
->>>>>>> 18481d0b
 
-            // Use ContentValidator for file integrity with proper exception handling
-            try
-            {
-                var integrityValidationResult = await _contentValidator.ValidateContentIntegrityAsync(installation.InstallationPath, manifest, cancellationToken);
-                issues.AddRange(integrityValidationResult.Issues);
-            }
-            catch (Exception ex)
-            {
-                _logger.LogError(ex, "Content integrity validation failed for installation {InstallationPath}", installation.InstallationPath);
-                issues.Add(new ValidationIssue
-                {
-                    IssueType = ValidationIssueType.CorruptedFile,
-                    Severity = ValidationSeverity.Error,
-                    Message = $"Content validation error: {ex.Message}",
-                    Path = installation.InstallationPath,
-                });
-            }
-
-            progress?.Report(new ValidationProgress(4, 6, "Detecting extraneous files"));
-
-            try
-            {
-                var extraneousFilesResult = await _contentValidator.DetectExtraneousFilesAsync(installation.InstallationPath, manifest, cancellationToken);
-                issues.AddRange(extraneousFilesResult.Issues);
-            }
-            catch (Exception ex)
-            {
-                _logger.LogError(ex, "Extraneous files detection failed for installation {InstallationPath}", installation.InstallationPath);
-                issues.Add(new ValidationIssue
-                {
-                    IssueType = ValidationIssueType.UnexpectedFile,
-                    Severity = ValidationSeverity.Warning,
-                    Message = $"Extraneous files detection error: {ex.Message}",
-                    Path = installation.InstallationPath,
-                });
-            }
-
-            progress?.Report(new ValidationProgress(5, 6, "Installation specific checks"));
-
-            // Installation-specific validations (directories, etc.)
-            var requiredDirs = manifest.RequiredDirectories ?? Enumerable.Empty<string>();
-            if (requiredDirs.Any())
-            {
-                issues.AddRange(await ValidateDirectoriesAsync(installation.InstallationPath, requiredDirs, cancellationToken));
-            }
-
-            progress?.Report(new ValidationProgress(6, 6, "Validation complete"));
-
-            _logger.LogInformation("Installation validation for '{Path}' completed with {Count} issues.", installation.InstallationPath, issues.Count);
-            return new ValidationResult(installation.InstallationPath, issues);
-        }
-        catch (OperationCanceledException)
-        {
-            throw;
-        }
-        catch (Exception ex)
-        {
-            _logger.LogError(ex, "Validation failed for installation {InstallationPath}", installation.InstallationPath);
-            issues.Add(new ValidationIssue
-            {
-                IssueType = ValidationIssueType.CorruptedFile,
-                Severity = ValidationSeverity.Error,
-                Message = $"Content validation error: {ex.Message}",
-                Path = installation.InstallationPath,
-            });
-            return new ValidationResult(installation.InstallationPath, issues);
-        }
+        _logger.LogInformation("Installation validation for '{Path}' completed with {Count} issues.", installation.InstallationPath, issues.Count);
+        return new ValidationResult(installation.InstallationPath, issues);
     }
 }