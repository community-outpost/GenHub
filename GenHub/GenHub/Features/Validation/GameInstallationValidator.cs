--- conflicted
+++ resolved
@@ -1,26 +1,15 @@
-<<<<<<< HEAD
-=======
 using System;
 using System.Collections.Generic;
 using System.Linq;
 using System.Threading;
 using System.Threading.Tasks;
 using GenHub.Core.Interfaces.Common;
->>>>>>> 67babdf4
 using GenHub.Core.Interfaces.Content;
 using GenHub.Core.Interfaces.Manifest;
 using GenHub.Core.Interfaces.Validation;
 using GenHub.Core.Models.GameInstallations;
 using GenHub.Core.Models.Results;
 using GenHub.Core.Models.Validation;
-<<<<<<< HEAD
-using System;
-using System.Collections.Generic;
-using System.Linq;
-using System.Threading;
-using System.Threading.Tasks;
-=======
->>>>>>> 67babdf4
 using Microsoft.Extensions.Logging;
 
 namespace GenHub.Features.Validation;
@@ -41,13 +30,6 @@
     /// <param name="logger">The logger instance.</param>
     /// <param name="manifestProvider">The manifest provider.</param>
     /// <param name="contentValidator">Content validator for core validation logic.</param>
-<<<<<<< HEAD
-    public GameInstallationValidator(
-        ILogger<GameInstallationValidator> logger,
-        IManifestProvider manifestProvider,
-        IContentValidator contentValidator)
-        : base(logger ?? throw new ArgumentNullException(nameof(logger)))
-=======
     /// <param name="hashProvider">File hash provider for validation.</param>
     public GameInstallationValidator(
         ILogger<GameInstallationValidator> logger,
@@ -55,7 +37,6 @@
         IContentValidator contentValidator,
         IFileHashProvider hashProvider)
         : base(logger ?? throw new ArgumentNullException(nameof(logger)), hashProvider)
->>>>>>> 67babdf4
     {
         _logger = logger ?? throw new ArgumentNullException(nameof(logger));
         _manifestProvider = manifestProvider ?? throw new ArgumentNullException(nameof(manifestProvider));
@@ -86,18 +67,7 @@
         _logger.LogInformation("Starting validation for installation '{Path}'", installation.InstallationPath);
         var issues = new List<ValidationIssue>();
 
-<<<<<<< HEAD
-        // Calculate total steps dynamically based on installation
-        int totalSteps = 4; // Base steps: manifest fetch, manifest validation, integrity, extraneous files
-        if (installation.HasGenerals) totalSteps++;
-        if (installation.HasZeroHour) totalSteps++;
-
-        int currentStep = 0;
-
-        progress?.Report(new ValidationProgress(++currentStep, totalSteps, "Fetching manifest"));
-=======
         progress?.Report(new ValidationProgress(1, 6, "Fetching manifest"));
->>>>>>> 67babdf4
 
         // Fetch manifest for this installation type
         var manifest = await _manifestProvider.GetManifestAsync(installation, cancellationToken);
@@ -105,73 +75,37 @@
         if (manifest == null)
         {
             issues.Add(new ValidationIssue { IssueType = ValidationIssueType.MissingFile, Path = installation.InstallationPath, Message = "Manifest not found for installation." });
-<<<<<<< HEAD
-            progress?.Report(new ValidationProgress(totalSteps, totalSteps, "Validation complete"));
-            return new ValidationResult(installation.InstallationPath, issues);
-        }
-
-        progress?.Report(new ValidationProgress(++currentStep, totalSteps, "Core manifest validation"));
-=======
             progress?.Report(new ValidationProgress(6, 6, "Validation complete"));
             return new ValidationResult(installation.InstallationPath, issues);
         }
 
         progress?.Report(new ValidationProgress(2, 6, "Core manifest validation"));
->>>>>>> 67babdf4
 
         // Use ContentValidator for core validation
         var manifestValidationResult = await _contentValidator.ValidateManifestAsync(manifest, cancellationToken);
         issues.AddRange(manifestValidationResult.Issues);
 
-<<<<<<< HEAD
-        progress?.Report(new ValidationProgress(++currentStep, totalSteps, "Content integrity validation"));
-=======
         progress?.Report(new ValidationProgress(3, 6, "Content integrity validation"));
->>>>>>> 67babdf4
 
         // Use ContentValidator for file integrity
         var integrityValidationResult = await _contentValidator.ValidateContentIntegrityAsync(installation.InstallationPath, manifest, cancellationToken);
         issues.AddRange(integrityValidationResult.Issues);
 
-<<<<<<< HEAD
-        progress?.Report(new ValidationProgress(++currentStep, totalSteps, "Detecting extraneous files"));
-=======
         progress?.Report(new ValidationProgress(4, 6, "Detecting extraneous files"));
->>>>>>> 67babdf4
 
         var extraneousFilesResult = await _contentValidator.DetectExtraneousFilesAsync(installation.InstallationPath, manifest, cancellationToken);
         issues.AddRange(extraneousFilesResult.Issues);
 
-<<<<<<< HEAD
-=======
         progress?.Report(new ValidationProgress(5, 6, "Installation specific checks"));
 
->>>>>>> 67babdf4
         // Installation-specific validations (directories, etc.)
         var requiredDirs = manifest.RequiredDirectories ?? Enumerable.Empty<string>();
         if (requiredDirs.Any())
         {
-<<<<<<< HEAD
-            if (installation.HasGenerals)
-            {
-                progress?.Report(new ValidationProgress(++currentStep, totalSteps, "Validating Generals directories"));
-                issues.AddRange(await ValidateDirectoriesAsync(installation.GeneralsPath, requiredDirs, cancellationToken));
-            }
-
-            if (installation.HasZeroHour)
-            {
-                progress?.Report(new ValidationProgress(++currentStep, totalSteps, "Validating Zero Hour directories"));
-                issues.AddRange(await ValidateDirectoriesAsync(installation.ZeroHourPath, requiredDirs, cancellationToken));
-            }
-        }
-
-        progress?.Report(new ValidationProgress(totalSteps, totalSteps, "Validation complete"));
-=======
             issues.AddRange(await ValidateDirectoriesAsync(installation.InstallationPath, requiredDirs, cancellationToken));
         }
 
         progress?.Report(new ValidationProgress(6, 6, "Validation complete"));
->>>>>>> 67babdf4
 
         _logger.LogInformation("Installation validation for '{Path}' completed with {Count} issues.", installation.InstallationPath, issues.Count);
         return new ValidationResult(installation.InstallationPath, issues);
