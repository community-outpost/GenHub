using System;
using System.Collections.Generic;
using System.IO;
using System.Linq;
using System.Threading;
using System.Threading.Tasks;
using GenHub.Core.Interfaces.Common;
using GenHub.Core.Interfaces.Content;
using GenHub.Core.Interfaces.Manifest;
using GenHub.Core.Interfaces.Validation;
using GenHub.Core.Models.GameVersions;
using GenHub.Core.Models.Manifest;
using GenHub.Core.Models.Results;
using GenHub.Core.Models.Validation;
using Microsoft.Extensions.Logging;

namespace GenHub.Features.Validation;

/// <summary>
/// Validates the integrity of a specific game version workspace using manifest-driven checks.
/// </summary>
<<<<<<< HEAD
public class GameVersionValidator : FileSystemValidator, IGameVersionValidator, IValidator<GameVersion>
{
    private readonly ILogger<GameVersionValidator> _logger;
    private readonly IManifestProvider _manifestProvider;
    private readonly IContentValidator _contentValidator;
    private readonly IFileHashProvider _hashProvider;

    /// <summary>
    /// Initializes a new instance of the <see cref="GameVersionValidator"/> class.
    /// </summary>
    /// <param name="logger">Logger instance.</param>
    /// <param name="manifestProvider">Manifest provider.</param>
    /// <param name="contentValidator">Content validator for core validation logic.</param>
    /// <param name="hashProvider">File hash provider for file system validation.</param>
    public GameVersionValidator(
        ILogger<GameVersionValidator> logger,
        IManifestProvider manifestProvider,
        IContentValidator contentValidator,
        IFileHashProvider hashProvider)
        : base(logger ?? throw new ArgumentNullException(nameof(logger)), hashProvider ?? throw new ArgumentNullException(nameof(hashProvider)))
    {
        _logger = logger ?? throw new ArgumentNullException(nameof(logger));
        _manifestProvider = manifestProvider ?? throw new ArgumentNullException(nameof(manifestProvider));
        _contentValidator = contentValidator ?? throw new ArgumentNullException(nameof(contentValidator));
        _hashProvider = hashProvider ?? throw new ArgumentNullException(nameof(hashProvider));
    }
=======
/// <param name="logger">Logger instance.</param>
/// <param name="manifestProvider">Manifest provider.</param>
/// <param name="contentValidator">Content validator for core validation logic.</param>
/// <param name="hashProvider">File hash provider for file system validation.</param>
public class GameVersionValidator(
    ILogger<GameVersionValidator> logger,
    IManifestProvider manifestProvider,
    IContentValidator contentValidator,
    IFileHashProvider hashProvider)
    : FileSystemValidator(logger ?? throw new ArgumentNullException(nameof(logger)), hashProvider ?? throw new ArgumentNullException(nameof(hashProvider))), IGameVersionValidator, IValidator<GameVersion>
{
    private readonly ILogger<GameVersionValidator> _logger = logger ?? throw new ArgumentNullException(nameof(logger));
    private readonly IManifestProvider _manifestProvider = manifestProvider ?? throw new ArgumentNullException(nameof(manifestProvider));
    private readonly IContentValidator _contentValidator = contentValidator ?? throw new ArgumentNullException(nameof(contentValidator));
    private readonly IFileHashProvider _hashProvider = hashProvider ?? throw new ArgumentNullException(nameof(hashProvider));
>>>>>>> 18481d0b

    /// <inheritdoc/>
    public async Task<ValidationResult> ValidateAsync(GameVersion gameVersion, CancellationToken cancellationToken = default)
    {
        return await ValidateAsync(gameVersion, null, cancellationToken);
    }

    /// <inheritdoc/>
    public async Task<ValidationResult> ValidateAsync(GameVersion gameVersion, IProgress<ValidationProgress>? progress = null, CancellationToken cancellationToken = default)
    {
        cancellationToken.ThrowIfCancellationRequested();
        _logger.LogInformation("Starting validation for version '{VersionName}' (ID: {VersionId}) at '{Path}'", gameVersion.Name, gameVersion.Id, gameVersion.WorkingDirectory);
        var issues = new List<ValidationIssue>();

        // Early validation - check if working directory exists
        if (string.IsNullOrEmpty(gameVersion.WorkingDirectory) || !Directory.Exists(gameVersion.WorkingDirectory))
        {
            issues.Add(new ValidationIssue { IssueType = ValidationIssueType.DirectoryMissing, Path = gameVersion.WorkingDirectory, Message = "Game version working directory is missing or not prepared." });
            _logger.LogError("Validation failed: Working directory '{Path}' is invalid.", gameVersion.WorkingDirectory);
            return new ValidationResult(gameVersion.Id, issues);
        }

        progress?.Report(new ValidationProgress(1, 4, "Fetching manifest"));

        // Get manifest
        cancellationToken.ThrowIfCancellationRequested();
        var manifest = await _manifestProvider.GetManifestAsync(gameVersion, cancellationToken);
        if (manifest == null)
        {
            issues.Add(new ValidationIssue { IssueType = ValidationIssueType.MissingFile, Path = "Manifest", Message = "Validation manifest could not be found for this game version." });
            _logger.LogError("Validation failed: No manifest found for game version ID '{VersionId}'.", gameVersion.Id);
            return new ValidationResult(gameVersion.Id, issues);
        }

        progress?.Report(new ValidationProgress(2, 4, "Core manifest validation"));

        // Use ContentValidator for core validation
        var manifestValidationResult = await _contentValidator.ValidateManifestAsync(manifest, cancellationToken);
        issues.AddRange(manifestValidationResult.Issues);

        progress?.Report(new ValidationProgress(3, 4, "Content integrity validation"));

        // Use ContentValidator for file integrity
        var integrityValidationResult = await _contentValidator.ValidateContentIntegrityAsync(gameVersion.WorkingDirectory, manifest, cancellationToken);
        issues.AddRange(integrityValidationResult.Issues);

        progress?.Report(new ValidationProgress(4, 4, "Game version specific checks"));
<<<<<<< HEAD

        // Game version specific validations
        issues.AddRange(await ValidateGameVersionSpecificAsync(gameVersion, manifest, cancellationToken));

=======

        // Game version specific validations
        issues.AddRange(await ValidateGameVersionSpecificAsync(gameVersion, manifest, cancellationToken));

>>>>>>> 18481d0b
        _logger.LogInformation("Validation for '{VersionName}' completed with {IssueCount} issues.", gameVersion.Name, issues.Count);
        return new ValidationResult(gameVersion.Id, issues);
    }

    private async Task<List<ValidationIssue>> ValidateGameVersionSpecificAsync(GameVersion gameVersion, ContentManifest manifest, CancellationToken cancellationToken)
    {
        var issues = new List<ValidationIssue>();

        // Get actual files for known addon detection
        var actualFiles = await Task.Run(
                () =>
            Directory.EnumerateFiles(gameVersion.WorkingDirectory, "*", SearchOption.AllDirectories)
                .Select(f => Path.GetRelativePath(gameVersion.WorkingDirectory, f).Replace('\\', '/'))
                .ToList(), cancellationToken);

        // KnownAddons detection - check against actual files
        if (manifest.KnownAddons != null)
        {
            foreach (var knownAddon in manifest.KnownAddons)
            {
                foreach (var actualFile in actualFiles)
                {
                    if (!string.IsNullOrEmpty(knownAddon) && actualFile.Contains(knownAddon, StringComparison.OrdinalIgnoreCase))
                    {
                        issues.Add(new ValidationIssue
                        {
                            IssueType = ValidationIssueType.AddonDetected,
                            Path = actualFile,
                            Message = $"Detected known addon: {knownAddon}",
                            Severity = ValidationSeverity.Warning,
                        });
                    }
                }
            }
        }

        // Unexpected file detection
        var expectedRelativePaths = manifest.Files.Select(f => f.RelativePath).ToHashSet(StringComparer.OrdinalIgnoreCase);

        foreach (var actualRelativePath in actualFiles)
        {
            if (!expectedRelativePaths.Contains(actualRelativePath))
            {
                issues.Add(new ValidationIssue { IssueType = ValidationIssueType.UnexpectedFile, Path = actualRelativePath, Message = "An unexpected file was found in the working directory." });
            }
        }

        return issues;
    }
}<|MERGE_RESOLUTION|>--- conflicted
+++ resolved
@@ -19,34 +19,6 @@
 /// <summary>
 /// Validates the integrity of a specific game version workspace using manifest-driven checks.
 /// </summary>
-<<<<<<< HEAD
-public class GameVersionValidator : FileSystemValidator, IGameVersionValidator, IValidator<GameVersion>
-{
-    private readonly ILogger<GameVersionValidator> _logger;
-    private readonly IManifestProvider _manifestProvider;
-    private readonly IContentValidator _contentValidator;
-    private readonly IFileHashProvider _hashProvider;
-
-    /// <summary>
-    /// Initializes a new instance of the <see cref="GameVersionValidator"/> class.
-    /// </summary>
-    /// <param name="logger">Logger instance.</param>
-    /// <param name="manifestProvider">Manifest provider.</param>
-    /// <param name="contentValidator">Content validator for core validation logic.</param>
-    /// <param name="hashProvider">File hash provider for file system validation.</param>
-    public GameVersionValidator(
-        ILogger<GameVersionValidator> logger,
-        IManifestProvider manifestProvider,
-        IContentValidator contentValidator,
-        IFileHashProvider hashProvider)
-        : base(logger ?? throw new ArgumentNullException(nameof(logger)), hashProvider ?? throw new ArgumentNullException(nameof(hashProvider)))
-    {
-        _logger = logger ?? throw new ArgumentNullException(nameof(logger));
-        _manifestProvider = manifestProvider ?? throw new ArgumentNullException(nameof(manifestProvider));
-        _contentValidator = contentValidator ?? throw new ArgumentNullException(nameof(contentValidator));
-        _hashProvider = hashProvider ?? throw new ArgumentNullException(nameof(hashProvider));
-    }
-=======
 /// <param name="logger">Logger instance.</param>
 /// <param name="manifestProvider">Manifest provider.</param>
 /// <param name="contentValidator">Content validator for core validation logic.</param>
@@ -62,7 +34,6 @@
     private readonly IManifestProvider _manifestProvider = manifestProvider ?? throw new ArgumentNullException(nameof(manifestProvider));
     private readonly IContentValidator _contentValidator = contentValidator ?? throw new ArgumentNullException(nameof(contentValidator));
     private readonly IFileHashProvider _hashProvider = hashProvider ?? throw new ArgumentNullException(nameof(hashProvider));
->>>>>>> 18481d0b
 
     /// <inheritdoc/>
     public async Task<ValidationResult> ValidateAsync(GameVersion gameVersion, CancellationToken cancellationToken = default)
@@ -110,17 +81,10 @@
         issues.AddRange(integrityValidationResult.Issues);
 
         progress?.Report(new ValidationProgress(4, 4, "Game version specific checks"));
-<<<<<<< HEAD
 
         // Game version specific validations
         issues.AddRange(await ValidateGameVersionSpecificAsync(gameVersion, manifest, cancellationToken));
 
-=======
-
-        // Game version specific validations
-        issues.AddRange(await ValidateGameVersionSpecificAsync(gameVersion, manifest, cancellationToken));
-
->>>>>>> 18481d0b
         _logger.LogInformation("Validation for '{VersionName}' completed with {IssueCount} issues.", gameVersion.Name, issues.Count);
         return new ValidationResult(gameVersion.Id, issues);
     }
