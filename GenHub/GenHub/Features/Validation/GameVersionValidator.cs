using System;
using System.Collections.Generic;
using System.IO;
using System.Linq;
using System.Threading;
using System.Threading.Tasks;
<<<<<<< HEAD
=======
using GenHub.Core.Interfaces.Common;
>>>>>>> 67babdf4
using GenHub.Core.Interfaces.Content;
using GenHub.Core.Interfaces.Manifest;
using GenHub.Core.Interfaces.Validation;
using GenHub.Core.Models.GameVersions;
using GenHub.Core.Models.Manifest;
using GenHub.Core.Models.Results;
using GenHub.Core.Models.Validation;
using Microsoft.Extensions.Logging;

namespace GenHub.Features.Validation;

/// <summary>
/// Validates the integrity of a specific game version workspace using manifest-driven checks.
/// </summary>
public class GameVersionValidator : FileSystemValidator, IGameVersionValidator, IValidator<GameVersion>
{
    private readonly ILogger<GameVersionValidator> _logger;
    private readonly IManifestProvider _manifestProvider;
    private readonly IContentValidator _contentValidator;
<<<<<<< HEAD
=======
    private readonly IFileHashProvider _hashProvider;
>>>>>>> 67babdf4

    /// <summary>
    /// Initializes a new instance of the <see cref="GameVersionValidator"/> class.
    /// </summary>
    /// <param name="logger">Logger instance.</param>
    /// <param name="manifestProvider">Manifest provider.</param>
    /// <param name="contentValidator">Content validator for core validation logic.</param>
<<<<<<< HEAD
    public GameVersionValidator(
        ILogger<GameVersionValidator> logger,
        IManifestProvider manifestProvider,
        IContentValidator contentValidator)
        : base(logger ?? throw new ArgumentNullException(nameof(logger)))
=======
    /// <param name="hashProvider">File hash provider for file system validation.</param>
    public GameVersionValidator(
        ILogger<GameVersionValidator> logger,
        IManifestProvider manifestProvider,
        IContentValidator contentValidator,
        IFileHashProvider hashProvider)
        : base(logger ?? throw new ArgumentNullException(nameof(logger)), hashProvider ?? throw new ArgumentNullException(nameof(hashProvider)))
>>>>>>> 67babdf4
    {
        _logger = logger ?? throw new ArgumentNullException(nameof(logger));
        _manifestProvider = manifestProvider ?? throw new ArgumentNullException(nameof(manifestProvider));
        _contentValidator = contentValidator ?? throw new ArgumentNullException(nameof(contentValidator));
<<<<<<< HEAD
=======
        _hashProvider = hashProvider ?? throw new ArgumentNullException(nameof(hashProvider));
>>>>>>> 67babdf4
    }

    /// <inheritdoc/>
    public async Task<ValidationResult> ValidateAsync(GameVersion gameVersion, CancellationToken cancellationToken = default)
    {
        return await ValidateAsync(gameVersion, null, cancellationToken);
    }

    /// <inheritdoc/>
    public async Task<ValidationResult> ValidateAsync(GameVersion gameVersion, IProgress<ValidationProgress>? progress = null, CancellationToken cancellationToken = default)
    {
        cancellationToken.ThrowIfCancellationRequested();
        _logger.LogInformation("Starting validation for version '{VersionName}' (ID: {VersionId}) at '{Path}'", gameVersion.Name, gameVersion.Id, gameVersion.WorkingDirectory);
        var issues = new List<ValidationIssue>();

        // Early validation - check if working directory exists
        if (string.IsNullOrEmpty(gameVersion.WorkingDirectory) || !Directory.Exists(gameVersion.WorkingDirectory))
        {
            issues.Add(new ValidationIssue { IssueType = ValidationIssueType.DirectoryMissing, Path = gameVersion.WorkingDirectory, Message = "Game version working directory is missing or not prepared." });
            _logger.LogError("Validation failed: Working directory '{Path}' is invalid.", gameVersion.WorkingDirectory);
            return new ValidationResult(gameVersion.Id, issues);
        }

        progress?.Report(new ValidationProgress(1, 4, "Fetching manifest"));

        // Get manifest
        cancellationToken.ThrowIfCancellationRequested();
        var manifest = await _manifestProvider.GetManifestAsync(gameVersion, cancellationToken);
        if (manifest == null)
        {
            issues.Add(new ValidationIssue { IssueType = ValidationIssueType.MissingFile, Path = "Manifest", Message = "Validation manifest could not be found for this game version." });
            _logger.LogError("Validation failed: No manifest found for game version ID '{VersionId}'.", gameVersion.Id);
            return new ValidationResult(gameVersion.Id, issues);
        }

        progress?.Report(new ValidationProgress(2, 4, "Core manifest validation"));

        // Use ContentValidator for core validation
        var manifestValidationResult = await _contentValidator.ValidateManifestAsync(manifest, cancellationToken);
        issues.AddRange(manifestValidationResult.Issues);
<<<<<<< HEAD

        progress?.Report(new ValidationProgress(3, 4, "Content integrity validation"));

        // Use ContentValidator for file integrity
        var integrityValidationResult = await _contentValidator.ValidateContentIntegrityAsync(gameVersion.WorkingDirectory, manifest, cancellationToken);
        issues.AddRange(integrityValidationResult.Issues);

        progress?.Report(new ValidationProgress(4, 4, "Game version specific checks"));

        // Game version specific validations
        issues.AddRange(await ValidateGameVersionSpecificAsync(gameVersion, manifest, cancellationToken));

        _logger.LogInformation("Validation for '{VersionName}' completed with {IssueCount} issues.", gameVersion.Name, issues.Count);
        return new ValidationResult(gameVersion.Id, issues);
    }

    private async Task<List<ValidationIssue>> ValidateGameVersionSpecificAsync(GameVersion gameVersion, ContentManifest manifest, CancellationToken cancellationToken)
    {
        var issues = new List<ValidationIssue>();
=======
>>>>>>> 67babdf4

        progress?.Report(new ValidationProgress(3, 4, "Content integrity validation"));

        // Use ContentValidator for file integrity
        var integrityValidationResult = await _contentValidator.ValidateContentIntegrityAsync(gameVersion.WorkingDirectory, manifest, cancellationToken);
        issues.AddRange(integrityValidationResult.Issues);

        progress?.Report(new ValidationProgress(4, 4, "Game version specific checks"));

<<<<<<< HEAD
=======
        // Game version specific validations
        issues.AddRange(await ValidateGameVersionSpecificAsync(gameVersion, manifest, cancellationToken));

        _logger.LogInformation("Validation for '{VersionName}' completed with {IssueCount} issues.", gameVersion.Name, issues.Count);
        return new ValidationResult(gameVersion.Id, issues);
    }

    private async Task<List<ValidationIssue>> ValidateGameVersionSpecificAsync(GameVersion gameVersion, ContentManifest manifest, CancellationToken cancellationToken)
    {
        var issues = new List<ValidationIssue>();

>>>>>>> 67babdf4
        // Get actual files for known addon detection
        var actualFiles = await Task.Run(
                () =>
            Directory.EnumerateFiles(gameVersion.WorkingDirectory, "*", SearchOption.AllDirectories)
                .Select(f => Path.GetRelativePath(gameVersion.WorkingDirectory, f).Replace('\\', '/'))
                .ToList(), cancellationToken);

        // KnownAddons detection - check against actual files
        if (manifest.KnownAddons != null)
        {
            foreach (var knownAddon in manifest.KnownAddons)
            {
                foreach (var actualFile in actualFiles)
                {
                    if (!string.IsNullOrEmpty(knownAddon) && actualFile.Contains(knownAddon, StringComparison.OrdinalIgnoreCase))
                    {
                        issues.Add(new ValidationIssue
                        {
                            IssueType = ValidationIssueType.AddonDetected,
                            Path = actualFile,
                            Message = $"Detected known addon: {knownAddon}",
                            Severity = ValidationSeverity.Warning,
                        });
                    }
                }
            }
        }

        // Unexpected file detection
        var expectedRelativePaths = manifest.Files.Select(f => f.RelativePath).ToHashSet(StringComparer.OrdinalIgnoreCase);

        foreach (var actualRelativePath in actualFiles)
        {
            if (!expectedRelativePaths.Contains(actualRelativePath))
            {
                issues.Add(new ValidationIssue { IssueType = ValidationIssueType.UnexpectedFile, Path = actualRelativePath, Message = "An unexpected file was found in the working directory." });
            }
        }

        return issues;
    }
}<|MERGE_RESOLUTION|>--- conflicted
+++ resolved
@@ -4,10 +4,7 @@
 using System.Linq;
 using System.Threading;
 using System.Threading.Tasks;
-<<<<<<< HEAD
-=======
 using GenHub.Core.Interfaces.Common;
->>>>>>> 67babdf4
 using GenHub.Core.Interfaces.Content;
 using GenHub.Core.Interfaces.Manifest;
 using GenHub.Core.Interfaces.Validation;
@@ -27,10 +24,7 @@
     private readonly ILogger<GameVersionValidator> _logger;
     private readonly IManifestProvider _manifestProvider;
     private readonly IContentValidator _contentValidator;
-<<<<<<< HEAD
-=======
     private readonly IFileHashProvider _hashProvider;
->>>>>>> 67babdf4
 
     /// <summary>
     /// Initializes a new instance of the <see cref="GameVersionValidator"/> class.
@@ -38,13 +32,6 @@
     /// <param name="logger">Logger instance.</param>
     /// <param name="manifestProvider">Manifest provider.</param>
     /// <param name="contentValidator">Content validator for core validation logic.</param>
-<<<<<<< HEAD
-    public GameVersionValidator(
-        ILogger<GameVersionValidator> logger,
-        IManifestProvider manifestProvider,
-        IContentValidator contentValidator)
-        : base(logger ?? throw new ArgumentNullException(nameof(logger)))
-=======
     /// <param name="hashProvider">File hash provider for file system validation.</param>
     public GameVersionValidator(
         ILogger<GameVersionValidator> logger,
@@ -52,15 +39,11 @@
         IContentValidator contentValidator,
         IFileHashProvider hashProvider)
         : base(logger ?? throw new ArgumentNullException(nameof(logger)), hashProvider ?? throw new ArgumentNullException(nameof(hashProvider)))
->>>>>>> 67babdf4
     {
         _logger = logger ?? throw new ArgumentNullException(nameof(logger));
         _manifestProvider = manifestProvider ?? throw new ArgumentNullException(nameof(manifestProvider));
         _contentValidator = contentValidator ?? throw new ArgumentNullException(nameof(contentValidator));
-<<<<<<< HEAD
-=======
         _hashProvider = hashProvider ?? throw new ArgumentNullException(nameof(hashProvider));
->>>>>>> 67babdf4
     }
 
     /// <inheritdoc/>
@@ -101,7 +84,6 @@
         // Use ContentValidator for core validation
         var manifestValidationResult = await _contentValidator.ValidateManifestAsync(manifest, cancellationToken);
         issues.AddRange(manifestValidationResult.Issues);
-<<<<<<< HEAD
 
         progress?.Report(new ValidationProgress(3, 4, "Content integrity validation"));
 
@@ -121,31 +103,7 @@
     private async Task<List<ValidationIssue>> ValidateGameVersionSpecificAsync(GameVersion gameVersion, ContentManifest manifest, CancellationToken cancellationToken)
     {
         var issues = new List<ValidationIssue>();
-=======
->>>>>>> 67babdf4
 
-        progress?.Report(new ValidationProgress(3, 4, "Content integrity validation"));
-
-        // Use ContentValidator for file integrity
-        var integrityValidationResult = await _contentValidator.ValidateContentIntegrityAsync(gameVersion.WorkingDirectory, manifest, cancellationToken);
-        issues.AddRange(integrityValidationResult.Issues);
-
-        progress?.Report(new ValidationProgress(4, 4, "Game version specific checks"));
-
-<<<<<<< HEAD
-=======
-        // Game version specific validations
-        issues.AddRange(await ValidateGameVersionSpecificAsync(gameVersion, manifest, cancellationToken));
-
-        _logger.LogInformation("Validation for '{VersionName}' completed with {IssueCount} issues.", gameVersion.Name, issues.Count);
-        return new ValidationResult(gameVersion.Id, issues);
-    }
-
-    private async Task<List<ValidationIssue>> ValidateGameVersionSpecificAsync(GameVersion gameVersion, ContentManifest manifest, CancellationToken cancellationToken)
-    {
-        var issues = new List<ValidationIssue>();
-
->>>>>>> 67babdf4
         // Get actual files for known addon detection
         var actualFiles = await Task.Run(
                 () =>
