--- conflicted
+++ resolved
@@ -26,11 +26,7 @@
     public App(IServiceProvider serviceProvider)
     {
         _serviceProvider = serviceProvider ?? throw new ArgumentNullException(nameof(serviceProvider));
-<<<<<<< HEAD
-        _userSettingsService = _serviceProvider.GetService<IUserSettingsService>() ?? throw new InvalidOperationException("IUserSettingsService not registered");
-=======
         _userSettingsService = _serviceProvider.GetRequiredService<IUserSettingsService>();
->>>>>>> a22e557d
     }
 
     /// <summary>
@@ -63,10 +59,6 @@
 
     private void ApplyWindowSettings(MainWindow mainWindow)
     {
-<<<<<<< HEAD
-        if (_userSettingsService == null) return;
-=======
->>>>>>> a22e557d
         try
         {
             var settings = _userSettingsService.GetSettings();
@@ -89,11 +81,7 @@
 
     private async void OnShutdownRequested(object? sender, ShutdownRequestedEventArgs e)
     {
-<<<<<<< HEAD
-        if (_userSettingsService == null || _serviceProvider == null) return;
-=======
         if (_serviceProvider == null) return;
->>>>>>> a22e557d
         try
         {
             // Save current window state
