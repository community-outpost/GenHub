<<<<<<< HEAD
using GenHub.Infrastructure.DependencyInjection;
using Microsoft.Extensions.DependencyInjection;

namespace GenHub.Infrastructure.DependencyInjection
{
    /// <summary>
    /// Main module that orchestrates registration of all application services.
    /// </summary>
    public static class AppServices
    {
        /// <summary>
        /// Registers all shared services (non-platform-specific).
        /// </summary>
        /// <param name="services">The service collection to which application services will be registered.</param>
        /// <returns>The updated <see cref="IServiceCollection"/> with registered application services.</returns>
        public static IServiceCollection ConfigureApplicationServices(this IServiceCollection services)
        {
            // Register shared services here via extension modules
            services.AddGameDetectionService();
            services.AddLoggingModule();
            services.AddSharedViewModelModule();
            services.AddDownloadServices();

            // Add more shared modules here as needed
            return services;
        }
    }
}
=======
using System;
using Microsoft.Extensions.DependencyInjection;

namespace GenHub.Infrastructure.DependencyInjection
{
    /// <summary>
    /// Main module that orchestrates registration of all application services.
    /// </summary>
    public static class AppServices
    {
        /// <summary>
        /// Registers all shared services (non-platform-specific).
        /// </summary>
        /// <param name="services">The service collection to which application services will be registered.</param>
        /// <param name="platformSpecificServices">An action to register platform-specific services.</param>
        /// <returns>The updated <see cref="IServiceCollection"/> with registered application services.</returns>
        public static IServiceCollection ConfigureApplicationServices(this IServiceCollection services, Action<IServiceCollection>? platformSpecificServices = null)
        {
            // Register shared services here via extension modules
            services.AddGameDetectionService();
            services.AddLoggingModule();
            services.AddSharedViewModelModule();
            services.AddAppUpdateModule();

            // Register platform-specific services if provided
            platformSpecificServices?.Invoke(services);

            // Add more shared modules here as needed
            return services;
        }
    }
}
>>>>>>> b7030fae
<|MERGE_RESOLUTION|>--- conflicted
+++ resolved
@@ -1,63 +1,39 @@
-<<<<<<< HEAD
-using GenHub.Infrastructure.DependencyInjection;
-using Microsoft.Extensions.DependencyInjection;
-
-namespace GenHub.Infrastructure.DependencyInjection
-{
-    /// <summary>
-    /// Main module that orchestrates registration of all application services.
-    /// </summary>
-    public static class AppServices
-    {
-        /// <summary>
-        /// Registers all shared services (non-platform-specific).
-        /// </summary>
-        /// <param name="services">The service collection to which application services will be registered.</param>
-        /// <returns>The updated <see cref="IServiceCollection"/> with registered application services.</returns>
-        public static IServiceCollection ConfigureApplicationServices(this IServiceCollection services)
-        {
-            // Register shared services here via extension modules
-            services.AddGameDetectionService();
-            services.AddLoggingModule();
-            services.AddSharedViewModelModule();
-            services.AddDownloadServices();
-
-            // Add more shared modules here as needed
-            return services;
-        }
-    }
-}
-=======
-using System;
-using Microsoft.Extensions.DependencyInjection;
-
-namespace GenHub.Infrastructure.DependencyInjection
-{
-    /// <summary>
-    /// Main module that orchestrates registration of all application services.
-    /// </summary>
-    public static class AppServices
-    {
-        /// <summary>
-        /// Registers all shared services (non-platform-specific).
-        /// </summary>
-        /// <param name="services">The service collection to which application services will be registered.</param>
-        /// <param name="platformSpecificServices">An action to register platform-specific services.</param>
-        /// <returns>The updated <see cref="IServiceCollection"/> with registered application services.</returns>
-        public static IServiceCollection ConfigureApplicationServices(this IServiceCollection services, Action<IServiceCollection>? platformSpecificServices = null)
-        {
-            // Register shared services here via extension modules
-            services.AddGameDetectionService();
-            services.AddLoggingModule();
-            services.AddSharedViewModelModule();
-            services.AddAppUpdateModule();
-
-            // Register platform-specific services if provided
-            platformSpecificServices?.Invoke(services);
-
-            // Add more shared modules here as needed
-            return services;
-        }
-    }
-}
->>>>>>> b7030fae
+using System;
+using GenHub.Infrastructure.DependencyInjection;
+using Microsoft.Extensions.DependencyInjection;
+
+namespace GenHub.Infrastructure.DependencyInjection
+{
+    /// <summary>
+    /// Main module that orchestrates registration of all application services.
+    /// </summary>
+    public static class AppServices
+    {
+        /// <summary>
+        /// Registers all shared services (non-platform-specific).
+        /// </summary>
+        /// <param name="services">The service collection to which application services will be registered.</param>
+        /// <param name="platformSpecificServices">An action to register platform-specific services.</param>
+        /// <returns>The updated <see cref="IServiceCollection"/> with registered application services.</returns>
+        public static IServiceCollection ConfigureApplicationServices(
+            this IServiceCollection services,
+            Action<IServiceCollection>? platformSpecificServices = null
+        )
+        {
+            // Register shared services here via extension modules
+            services.AddGameDetectionService();
+            services.AddLoggingModule();
+            services.AddSharedViewModelModule();
+
+            // Include both feature and main branch specific registrations
+            services.AddDownloadServices(); // From feat/download-service
+            services.AddAppUpdateModule(); // From main
+
+            // Register platform-specific services if provided (from main)
+            platformSpecificServices?.Invoke(services);
+
+            // Add more shared modules here as needed
+            return services;
+        }
+    }
+}