--- conflicted
+++ resolved
@@ -1,4 +1,3 @@
-<<<<<<< HEAD
 using System;
 using Microsoft.Extensions.DependencyInjection;
 
@@ -22,6 +21,7 @@
         services.AddLoggingModule();
         services.AddSharedViewModelModule();
         services.AddAppUpdateModule();
+        services.AddDownloadServices();
         services.AddManifestServices();
 
         // Register platform-specific services if provided
@@ -30,44 +30,4 @@
         // Add more shared modules here as needed
         return services;
     }
-=======
-using System;
-using GenHub.Infrastructure.DependencyInjection;
-using Microsoft.Extensions.DependencyInjection;
-
-namespace GenHub.Infrastructure.DependencyInjection
-{
-    /// <summary>
-    /// Main module that orchestrates registration of all application services.
-    /// </summary>
-    public static class AppServices
-    {
-        /// <summary>
-        /// Registers all shared services (non-platform-specific).
-        /// </summary>
-        /// <param name="services">The service collection to which application services will be registered.</param>
-        /// <param name="platformSpecificServices">An action to register platform-specific services.</param>
-        /// <returns>The updated <see cref="IServiceCollection"/> with registered application services.</returns>
-        public static IServiceCollection ConfigureApplicationServices(
-            this IServiceCollection services,
-            Action<IServiceCollection>? platformSpecificServices = null
-        )
-        {
-            // Register shared services here via extension modules
-            services.AddGameDetectionService();
-            services.AddLoggingModule();
-            services.AddSharedViewModelModule();
-
-            // Include both feature and main branch specific registrations
-            services.AddDownloadServices(); // From feat/download-service
-            services.AddAppUpdateModule(); // From main
-
-            // Register platform-specific services if provided (from main)
-            platformSpecificServices?.Invoke(services);
-
-            // Add more shared modules here as needed
-            return services;
-        }
-    }
->>>>>>> 16a999a5
 }