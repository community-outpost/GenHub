--- conflicted
+++ resolved
@@ -35,13 +35,8 @@
         services.AddValidationServices();
         services.AddManifestServices();
         services.AddWorkspaceServices();
-<<<<<<< HEAD
-        services.AddContentPipelineServices();
-=======
-        services.AddConfigurationModule();
         services.AddContentPipelineServices();
         services.AddCasServices();
->>>>>>> 67babdf4
 
         // Register platform-specific services using the factory if provided
         platformModuleFactory?.Invoke(services, configProvider);
