using System;
using GenHub.Core.Interfaces.Common;
using Microsoft.Extensions.DependencyInjection;

namespace GenHub.Infrastructure.DependencyInjection;

/// <summary>
/// Main module that orchestrates registration of all application services and passes a single shared
/// IConfigurationProviderService instance into modules that require configuration at registration time.
/// Platform-specific services are registered via a factory to keep Program.cs minimal.
/// </summary>
public static class AppServices
{
    /// <summary>
    /// Registers all shared services and platform-specific services.
    /// </summary>
    /// <param name="services">The service collection to which application services will be registered.</param>
    /// <param name="platformModuleFactory">A factory that registers platform-specific services using the shared config provider.</param>
    /// <returns>The updated <see cref="IServiceCollection"/> with registered application services.</returns>
    public static IServiceCollection ConfigureApplicationServices(
        this IServiceCollection services,
        Func<IServiceCollection, IConfigurationProviderService, IServiceCollection>? platformModuleFactory = null)
    {
        // Register configuration services and get the provider
        var configProvider = services.AddConfigurationModule();

        // Register services that need configuration
        services.AddLoggingModule(configProvider);
        services.AddDownloadServices(configProvider);

        // Register remaining services
        services.AddGameDetectionService();
<<<<<<< HEAD
        services.AddGameInstallationServices();
=======
>>>>>>> 18481d0b
        services.AddSharedViewModelModule();
        services.AddAppUpdateModule();
        services.AddValidationServices();
        services.AddManifestServices();
        services.AddWorkspaceServices();
        services.AddContentPipelineServices();
<<<<<<< HEAD
        services.AddCasServices();
        services.AddGameProfileServices(configProvider);
        services.AddLaunchingServices();
=======
>>>>>>> 18481d0b

        // Register platform-specific services using the factory if provided
        platformModuleFactory?.Invoke(services, configProvider);

        return services;
    }
}<|MERGE_RESOLUTION|>--- conflicted
+++ resolved
@@ -30,22 +30,12 @@
 
         // Register remaining services
         services.AddGameDetectionService();
-<<<<<<< HEAD
-        services.AddGameInstallationServices();
-=======
->>>>>>> 18481d0b
         services.AddSharedViewModelModule();
         services.AddAppUpdateModule();
         services.AddValidationServices();
         services.AddManifestServices();
         services.AddWorkspaceServices();
         services.AddContentPipelineServices();
-<<<<<<< HEAD
-        services.AddCasServices();
-        services.AddGameProfileServices(configProvider);
-        services.AddLaunchingServices();
-=======
->>>>>>> 18481d0b
 
         // Register platform-specific services using the factory if provided
         platformModuleFactory?.Invoke(services, configProvider);
